from langchain.prompts import PromptTemplate
from langchain_openai import ChatOpenAI
from langchain.schema import Document
from langchain.output_parsers.json import SimpleJsonOutputParser
from pydantic import BaseModel
from typing import List, Optional, Any, Tuple
import json
import re
import uuid
import requests
import os
import asyncio
from dotenv import load_dotenv
from datetime import datetime
from fastapi import HTTPException
import threading
import queue
import time

from database import (
    fetch_process_definition, fetch_process_instance, fetch_ui_definition,
    fetch_ui_definition_by_activity_id, fetch_user_info, fetch_assignee_info, 
    get_vector_store, fetch_workitem_by_proc_inst_and_activity, upsert_process_instance, 
    upsert_completed_workitem, upsert_next_workitems, upsert_chat_message, 
    upsert_todo_workitems, upsert_workitem, delete_workitem, ProcessInstance,
    fetch_todolist_by_proc_inst_id, execute_rpc
)
from process_definition import load_process_definition
from code_executor import execute_python_code
from smtp_handler import generate_email_template, send_email
from agent_processor import handle_workitem_with_agent
from mcp_processor import mcp_processor


if os.getenv("ENV") != "production":
    load_dotenv(override=True)

# ChatOpenAI 객체 생성
model = ChatOpenAI(model="gpt-4o", streaming=True, temperature=0)

# parser 생성
class CustomJsonOutputParser(SimpleJsonOutputParser):
    def parse(self, text: str) -> dict:
        # Multiple parsing strategies to handle various response formats
        
        # Strategy 1: Extract JSON from markdown code blocks
        json_patterns = [
            r'```json\n(.*?)\n```',  # Standard markdown JSON
            r'```\n(.*?)\n```',      # Generic code block
            r'```(.*?)```',           # Code block without newlines
        ]
        
        for pattern in json_patterns:
            match = re.search(pattern, text, re.DOTALL)
            if match:
                try:
                    return json.loads(match.group(1).strip())
                except json.JSONDecodeError:
                    continue
        
        # Strategy 2: Try to find JSON object directly in the text
        # Look for content that starts with { and ends with }
        json_start = text.find('{')
        json_end = text.rfind('}')
        
        if json_start != -1 and json_end != -1 and json_end > json_start:
            json_content = text[json_start:json_end + 1]
            try:
                return json.loads(json_content)
            except json.JSONDecodeError:
                pass
        
        # Strategy 3: Clean up common LLM artifacts and try again
        cleaned_text = text.strip()
        # Remove common prefixes
        prefixes_to_remove = [
            "Here is the JSON output based on the provided information and process definition:",
            "Here is the JSON response:",
            "The result is:",
            "JSON output:",
            "Response:",
        ]
        
        for prefix in prefixes_to_remove:
            if cleaned_text.startswith(prefix):
                cleaned_text = cleaned_text[len(prefix):].strip()
        
        # Try parsing the cleaned text
        try:
            return json.loads(cleaned_text)
        except json.JSONDecodeError:
            pass
        
        # Strategy 4: Try to extract and fix common JSON formatting issues
        # Remove any text before the first { and after the last }
        first_brace = cleaned_text.find('{')
        last_brace = cleaned_text.rfind('}')
        
        if first_brace != -1 and last_brace != -1:
            json_content = cleaned_text[first_brace:last_brace + 1]
            try:
                return json.loads(json_content)
            except json.JSONDecodeError as e:
                # Try to fix common issues
                fixed_content = self._fix_common_json_issues(json_content)
                try:
                    return json.loads(fixed_content)
                except json.JSONDecodeError:
                    pass
        
        raise ValueError(f"Could not parse JSON from text: {text[:200]}...")
    
    def _fix_common_json_issues(self, json_content: str) -> str:
        """Fix common JSON formatting issues from LLM responses"""
        # Remove trailing commas before closing brackets/braces
        json_content = re.sub(r',(\s*[}\]])', r'\1', json_content)
        
        # Fix unquoted property names
        json_content = re.sub(r'(\s*)(\w+)(\s*):', r'\1"\2"\3:', json_content)
        
        # Fix single quotes to double quotes
        json_content = json_content.replace("'", '"')
        
        # Fix boolean values
        json_content = re.sub(r':\s*true\s*([,}])', r': true\1', json_content)
        json_content = re.sub(r':\s*false\s*([,}])', r': false\1', json_content)
        
        # Fix missing quotes around string values
        json_content = re.sub(r':\s*([^"][^,}\]]*[^"\s,}\]])', r': "\1"', json_content)
        
        # Fix newlines and special characters in strings
        json_content = json_content.replace('\n', '\\n').replace('\r', '\\r').replace('\t', '\\t')
        
        # Fix unescaped quotes within strings
        json_content = re.sub(r'([^\\])"([^"]*?)([^\\])"', r'\1"\2\\"\3"', json_content)
        
        return json_content

parser = CustomJsonOutputParser()

prompt = PromptTemplate.from_template(
"""
You are a BPMN Execution Agent.

Your task is to analyze the current process state and determine the next executable steps based on the process definition, activity outputs, and role bindings. You must return a valid JSON response as described below.

Process Definition:
- activities: {activities}
- gateways: {gateways}
- events: {events}
- sequences: {sequences}

Current Step:
- activity_id: {activity_id}
- user: {user_email}
- submitted_output: {output}

Runtime Context:
- next_activities: {next_activities}
- previous_outputs: {previous_outputs}
- today: {today}
- gateway_condition_data: {gateway_condition_data}
- instance_name_pattern: {instance_name_pattern} // If empty, fallback to key-value based logic from process variables (max 20 characters).

--- OPTIONAL USER FEEDBACK ---

User Feedback (Optional):
- message_from_user: "{user_feedback_message}"

If message_from_user is not empty:
- Carefully interpret the message to determine if any part of the result should be temporarily modified.
- Common changes include:
  - Wrong user assignment (e.g., 담당자 잘못 지정)
  - Incorrect or missing variables
  - Incorrect description wording
  - Request for different activity routing
- Use your best judgment to revise output accordingly.
- Changes should be applied **provisionally** and marked as feedback-applied.
- Indicate in the `description` (in Korean) that the result has been adjusted based on user feedback.
- Do not assume the user wants to override everything — only update what's explicitly or implicitly requested.

Instructions:

Step 1. Merge output variables
- Merge submitted_output and previous_outputs into a single key-value dictionary called merged_outputs.
- Use merged_outputs for all condition evaluation and variable extraction.
- Do not fabricate or infer values that are not present.

Step 2. Detect interrupting events
- If any intermediateThrowEvent from `events` contains a cron-style expression field:
  - Do not rely on predefined expression values.
  - Instead, infer the appropriate cron expression dynamically using merged_outputs and the current date.
  - Identify any date field in merged_outputs that is likely associated with the event (e.g., payment_date, due_date, etc).
  - If today's date matches that value, proceed to the next check.
  - Only consider the event as valid **if it is reachable from the current activity** based on the `sequences` graph.
    - Use a forward traversal from activity_id to verify connectivity to the event_id.
  - When the event is due and reachable:
    - Extract the day and month from the matched field.
    - Generate a cron expression in the format `"0 0 DD MM *"` (e.g., "0 0 30 7 *").
    - Use this value as `expression` in both nextActivities and completedActivities (for display only).
    - Set interruptByEvent to true.
    - Return only this event in nextActivities.
    - Do NOT evaluate or return gateway-based activities.
    
Step 3. If no event overrides, evaluate next activities
- For each next_activities item, match its sequence condition.
- Evaluate the condition using merged_outputs.
- If no condition is matched, return a PROCEED_CONDITION_NOT_MET error.

Step 4. Determine valid next activities
- For each item in next_activities, check the sequence condition from the current activity.
- If there is no condition, include the target activity.
- If a condition exists, evaluate it using merged_outputs.
  - Example: "stock_quantity >= order_quantity"
  - Only include the activity if the condition evaluates to true.
- Same inputs must always produce the same nextActivities. Do not randomly vary this.
- If no conditions are satisfied, return a PROCEED_CONDITION_NOT_MET error in cannotProceedErrors.
- Do not return multiple conflicting nextActivities for exclusive branches.

Step 5. Assign next user
- Use roleBindings.endpoint to assign nextUserEmail. If a list, pick the first item.
- If the target role is an external customer, use email from merged_outputs.
- If no valid email is found, return DATA_FIELD_NOT_EXIST error.

Step 6. Generate instanceName
- Use instance_name_pattern if provided.
- If empty, use a fallback such as "processDefinitionId.key", using a value from submitted_output.
- Ensure result is 20 characters or less.

Step 7. Compose process description
- In Korean, explain what activity was completed, what decisions were made, and what happens next.
- If useful data is available, include a list of reference info at the end in the format:
  - 주문 상품: 삼성 노트북
  - 재고 수량: 10
- Omit the list entirely if no meaningful information is available.

Output format (must be wrapped in ```json and ``` markers):
{{
  "instanceId": "{instance_id}",
  "instanceName": "process instance name",
  "processDefinitionId": "{process_definition_id}",
  "fieldMappings": [
    {{
      "key": "process_variable_key",
      "name": "process_variable_name",
      "value": <value_matching_type>
    }}
  ],
  "roleBindings": {role_bindings},
  "completedActivities": [
    {{
      "completedActivityId": "activity id or event id",
      "completedActivityName": "activity name or event name",
      "completedUserEmail": "user email or agent id",
      "type": "activity | event",
      "result": "DONE",
      "description": "완료된 활동에 대한 설명 (Korean)",
      "expression": "cron expression", // If type is event, this field is required.
      "dueDate": "YYYY-MM-DD" // If type is event, this field is required.
    }},
  ],
  "nextActivities": [
    {{
      "nextActivityId": "activity id or event id",
      "nextActivityName": "activity name or event name",
      "nextUserEmail": "user email or agent id",
      "type": "activity | event",
      "result": "IN_PROGRESS",
      "description": "다음 활동에 대한 설명 (Korean)",
      "expression": "cron expression", // If type is event, this field is required.
      "dueDate": "YYYY-MM-DD" // If type is event, this field is required.
    }},
  ],
  "cannotProceedErrors": [
    {{
      "type": "PROCEED_CONDITION_NOT_MET" | "SYSTEM_ERROR" | "DATA_FIELD_NOT_EXIST",
      "reason": "설명 (Korean)"
    }}
  ],
  "referenceInfo": [
    {{
      "key": "이전 산출물에서 참조한 키 (in Korean)",
      "value": "이전 산출물에서 참조한 값 (in Korean)"
    }}
  ]
}}
"""
)

# Pydantic model for process execution
class Activity(BaseModel):
    nextActivityId: Optional[str] = None
    nextActivityName: Optional[str] = None
    nextUserEmail: Optional[str] = None
    result: Optional[str] = None
    description: Optional[str] = None
    type: Optional[str] = None
    expression: Optional[str] = None

class CompletedActivity(BaseModel):
    completedActivityId: Optional[str] = None
    completedActivityName: Optional[str] = None
    completedUserEmail: Optional[str] = None
    result: Optional[str] = None
    description: Optional[str] = None

class ReferenceInfo(BaseModel):
    key: Optional[str] = None
    value: Optional[str] = None

class FieldMapping(BaseModel):
    key: str
    name: str
    value: Any

class ProceedError(BaseModel):
    type: str
    reason: Any

class ProcessResult(BaseModel):
    instanceId: str
    instanceName: str
    fieldMappings: Optional[List[FieldMapping]] = None
    nextActivities: Optional[List[Activity]] = None
    completedActivities: Optional[List[CompletedActivity]] = None
    processDefinitionId: str
    result: Optional[str] = None
    cannotProceedErrors: Optional[List[ProceedError]] = None
    referenceInfo: Optional[List[ReferenceInfo]] = None
    
# upsert 디바운스 큐 및 쓰레드 정의 (파일 상단에 위치)
upsert_queue = queue.Queue()

def upsert_worker():
    last_upsert_time = 0
    last_item = None
    DEBOUNCE_SEC = 1  # 0.5초에 한 번만 upsert
    while True:
        try:
            item, tenant_id = upsert_queue.get(timeout=DEBOUNCE_SEC)
            last_item = (item, tenant_id)
            upsert_queue.task_done()
        except queue.Empty:
            pass  # 큐가 비어있으면 넘어감
        now = time.time()
        if last_item and (now - last_upsert_time) >= DEBOUNCE_SEC:
            upsert_workitem(last_item[0], last_item[1])
            last_upsert_time = now
            last_item = None

# 프로그램 시작 시 한 번만 실행
threading.Thread(target=upsert_worker, daemon=True).start()

def initialize_role_bindings(process_result_json: dict) -> list:
    """Initialize role_bindings from process_result_json"""
    existing_role_bindings = process_result_json.get("roleBindings", [])
    initial_role_bindings = []
    if existing_role_bindings:
        for rb in existing_role_bindings:
            role_binding = {
                "name": rb.get("name"),
                "endpoint": rb.get("endpoint"),
                "resolutionRule": rb.get("resolutionRule")
            }
            initial_role_bindings.append(role_binding)
    return initial_role_bindings

def check_external_customer_and_send_email(activity_obj, process_instance, process_definition):
    """
    Check that the next activity's role is assigned to external customer.
    If the next activity's role is assigned to external customer, send an email to the external customer.
    """
    try:
        # Determine if the role is for an external customer
        role_name = activity_obj.role
        role_info = next((role for role in process_definition.roles if role.name == role_name), None)
        
        if role_info and role_info.endpoint == "external_customer":
            customer_email = None
            workitems = fetch_todolist_by_proc_inst_id(process_instance.proc_inst_id)
            completed_workitems = [workitem for workitem in workitems if workitem.status == "DONE"]
            completed_outputs = [workitem.output for workitem in completed_workitems]
            for output in completed_outputs:
                if output:
                    try:
                        output_json = json.loads(output) if isinstance(output, str) else output
                        # output_json이 딕셔너리인지 확인
                        if isinstance(output_json, dict):
                            # 각 폼 필드에서 customer_email 찾기
                            for form_key, form_data in output_json.items():
                                if isinstance(form_data, dict) and "customer_email" in form_data:
                                    customer_email = form_data["customer_email"]
                                    break
                            # customer_email을 찾았으면 루프 종료
                            if customer_email:
                                break
                    except (json.JSONDecodeError, TypeError) as e:
                        print(f"[WARNING] Failed to parse output JSON: {e}")
                        continue
            
            if customer_email:
                if (process_instance.tenant_id == "localhost"):
                    base_url = "http://localhost:8088/external-forms"
                else:
                    tenant_id = process_instance.tenant_id
                    base_url = f"https://{tenant_id}.process-gpt.io/external-forms"
                
                proc_def_id = process_definition.processDefinitionId
                proc_inst_id = process_instance.proc_inst_id
                external_form_id = activity_obj.tool.replace("formHandler:", "")
                activity_id = activity_obj.id
                
                external_form_url = f"{base_url}/{external_form_id}?process_definition_id={proc_def_id}&activity_id={activity_id}&process_instance_id={proc_inst_id}"
                
                additional_info = {
                    "support_email": "help@uengine.org"
                }
                
                # 이메일 템플릿 생성
                email_template = generate_email_template(activity_obj, external_form_url, additional_info)
                title = f"'{activity_obj.name}' 를 진행해주세요."
                print(f"Sending email to {customer_email} with title {title}")
                # 이메일 전송
                send_email(subject=title, body=email_template, to_email=customer_email)
                
                return True
            else:
                print(f"No customer email found for {process_instance.proc_inst_id}")
                return False
    except Exception as e:
        # Log the error but don't stop the process
        print(f"Failed to send notification to external customer: {str(e)}")
        return False

def _create_or_get_process_instance(process_result: ProcessResult, process_result_json: dict, tenant_id: Optional[str] = None) -> ProcessInstance:
    """Create new process instance or get existing one"""
    if not fetch_process_instance(process_result.instanceId, tenant_id):
        if process_result.instanceId == "new" or '.' not in process_result.instanceId:
            instance_id = f"{process_result.processDefinitionId.lower()}.{str(uuid.uuid4())}"
        else:
            instance_id = process_result.instanceId
        return ProcessInstance(
            proc_inst_id=instance_id,
            proc_inst_name=f"{process_result.instanceName}",
            role_bindings=initialize_role_bindings(process_result_json),
            current_activity_ids=[],
            participants=[],
            variables_data=[],
            status="RUNNING",
            tenant_id=tenant_id
        )
    else:
        process_instance = fetch_process_instance(process_result.instanceId, tenant_id)
        if process_instance.status == "NEW":
            process_instance.proc_inst_name = process_result.instanceName
        return process_instance

def _update_process_variables(process_instance: ProcessInstance, field_mappings: List[FieldMapping]):
    """Update process instance variables from field mappings"""
    if not field_mappings:
        return
    
    # Ensure variables_data is initialized
    if process_instance.variables_data is None:
        process_instance.variables_data = []
    
    for data_change in field_mappings:
        form_entry = next((item for item in process_instance.variables_data 
                          if isinstance(item["value"], dict) and data_change.key in item["value"]), None)
        
        if form_entry:
            form_entry["value"][data_change.key] = data_change.value
        else:
            variable = {
                "key": data_change.key,
                "name": data_change.name,
                "value": data_change.value
            }
            existing_variable = next((item for item in process_instance.variables_data 
                                    if item["key"] == data_change.key), None)
            if existing_variable:
                existing_variable.update(variable)
            else:
                process_instance.variables_data.append(variable)

def _process_next_activities(process_instance: ProcessInstance, process_result: ProcessResult, 
                           process_result_json: dict, process_definition):
    """Process next activities"""
    # Ensure current_activity_ids is initialized
    if process_instance.current_activity_ids is None:
        process_instance.current_activity_ids = []
    
    for activity in process_result.nextActivities:
        if activity.nextActivityId in ["endEvent", "END_PROCESS", "end_event"]:
            process_instance.current_activity_ids = []
            break
            
        if process_definition.find_gateway_by_id(activity.nextActivityId):
            if activity.type == "event":
                status = "TODO"
            else:
                status = "IN_PROGRESS"
            next_activities = process_definition.find_next_activities(activity.nextActivityId, True)
            if next_activities:
                process_instance.current_activity_ids = [act.id for act in next_activities]
                process_result_json["nextActivities"] = []
                next_activity_dicts = [
                    Activity(
                        nextActivityId=act.id,
                        nextActivityName=activity.nextActivityName,
                        nextUserEmail=activity.nextUserEmail,
                        description=activity.description,
                        result=status
                    ).model_dump() for act in next_activities
                ]
                process_result_json["nextActivities"].extend(next_activity_dicts)
            else:
<<<<<<< HEAD
                next_activities = process_definition.find_next_activities(activity.nextActivityId)
                if next_activities:
                    process_instance.current_activity_ids = [act.id for act in next_activities]
                    process_result_json["nextActivities"] = []
                    next_activity_dicts = [
                        Activity(
                            nextActivityId=act.id,
                            nextUserEmail=activity.nextUserEmail,
                            result="IN_PROGRESS"
                        ).model_dump() for act in next_activities
                    ]
                    process_result_json["nextActivities"].extend(next_activity_dicts)
                else:
                    process_instance.current_activity_ids = []
                    process_result_json["nextActivities"] = []
                    break
=======
                process_instance.current_activity_ids = []
                process_result_json["nextActivities"] = []
                break
>>>>>>> 634a9932
                
        elif activity.result == "IN_PROGRESS" and activity.nextActivityId not in process_instance.current_activity_ids:
            process_instance.current_activity_ids = [activity.nextActivityId]
        else:
            process_instance.current_activity_ids.append(activity.nextActivityId)
        
        # Check external customer and send email
        activity_obj = process_definition.find_activity_by_id(activity.nextActivityId)
        check_external_customer_and_send_email(activity_obj, process_instance, process_definition)

def _execute_script_tasks(process_instance: ProcessInstance, process_result: ProcessResult, 
                         process_result_json: dict, process_definition):
    """Execute script tasks in next activities"""
    for activity in process_result.nextActivities:
        activity_obj = process_definition.find_activity_by_id(activity.nextActivityId)
        if activity_obj and activity_obj.type == "scriptTask":
            env_vars = {}
            # Ensure variables_data is not None
            if process_instance.variables_data:
                for variable in process_instance.variables_data:
                    if variable["value"] is None:
                        continue
                    if isinstance(variable["value"], list):
                        variable["value"] = ', '.join(map(str, variable["value"]))
                    if isinstance(variable["value"], dict):
                        variable["value"] = json.dumps(variable["value"])
                    env_vars[variable["key"]] = variable["value"]
            
            result = execute_python_code(activity_obj.pythonCode, env_vars=env_vars)
            
            if result.returncode != 0:
                # Script task execution error
                process_instance.current_activity_ids = [activity.id for activity in process_definition.find_next_activities(activity_obj.id)]
                process_result_json["result"] = result.stderr
            else:
                process_result_json["result"] = result.stdout
                # Script task execution success
                process_instance.current_activity_ids = [
                    act_id for act_id in process_instance.current_activity_ids
                    if act_id != activity_obj.id
                ]
                    
                process_result_json["nextActivities"] = [
                    Activity(**act) for act in process_result_json.get("nextActivities", [])
                    if act.get("nextActivityId") != activity_obj.id
                ]
                completed_activity = CompletedActivity(
                    completedActivityId=activity_obj.id,
                    completedUserEmail=activity.nextUserEmail,
                    result="DONE"
                )
                completed_activity_dict = completed_activity.model_dump()
                process_result_json["completedActivities"].append(completed_activity_dict)
        else:
            result = f"Next activity {activity.nextActivityId} is not a ScriptActivity or not found."
            process_result_json["result"] = result

def _register_event(process_instance: ProcessInstance, process_result: ProcessResult, 
                   process_result_json: dict, process_definition):
    """Register intermediate events when process instance is in WAITING status"""
    try:
        print(f"[DEBUG] Starting event registration for process instance: {process_instance.proc_inst_id}")
        
        # Find intermediate events in current process state
        intermediate_events = []
        
        # Check current activity IDs for intermediate events
        if process_result.nextActivities:
            for activity in process_result.nextActivities:
                # Check if activity is an intermediate event (gateway with event type)
                gateway = process_definition.find_gateway_by_id(activity.nextActivityId)
                if gateway and _is_intermediate_event(gateway):
                    intermediate_events.append({
                        'event_id': gateway.id,
                        'event_name': gateway.name,
                        'event_type': gateway.type,
                        'condition': gateway.condition,
                        'expression': activity.expression,
                        'process_id': process_instance.proc_inst_id,
                        'properties': gateway.properties
                    })
                    print(f"[DEBUG] Found intermediate event: {gateway.id} of type {gateway.type}")
        
        # Register events if found
        if intermediate_events:
            for event in intermediate_events:
                _register_single_event(process_instance, event, process_result_json)
                print(f"[INFO] Registered intermediate event: {event['event_id']}")
        else:
            print(f"[DEBUG] No intermediate events found for process instance: {process_instance.proc_inst_id}")
            
    except Exception as e:
        print(f"[ERROR] Failed to register events for process instance {process_instance.proc_inst_id}: {str(e)}")
        # Don't raise exception to avoid breaking the main process flow
        import traceback
        print(traceback.format_exc())
def _is_intermediate_event(gateway) -> bool:
    """Check if gateway represents an intermediate event"""
    intermediate_event_types = [
        "intermediateThrowEvent",
        "intermediateCatchEvent", 
        "timerIntermediateEvent",
        "messageIntermediateEvent",
        "signalIntermediateEvent",
        "conditionalIntermediateEvent",
        "linkIntermediateEvent",
        "escalationIntermediateEvent",
        "errorIntermediateEvent",
        "cancelIntermediateEvent",
        "compensationIntermediateEvent"
    ]
    
    return gateway.type in intermediate_event_types
def _register_single_event(process_instance: ProcessInstance, event: dict, process_result_json: dict):
    """Register a single intermediate event - Implementation placeholder"""
    # TODO: Implement actual event registration logic here
    # This could involve:
    # - Creating event listeners for timer events
    # - Setting up message subscriptions for message events  
    # - Registering signal handlers for signal events
    # - Setting up conditional checks for conditional events
    # - Storing event metadata in database
    
    print(f"[PLACEHOLDER] Event registration logic for {event['event_type']} event {event['event_id']} goes here")
    
    # Example structure for what the implementation might look like:
    _register_timer_event(process_instance, event)
    # elif event['event_type'] == 'messageIntermediateEvent':
    #     _register_message_event(process_instance, event)
    # elif event['event_type'] == 'signalIntermediateEvent':
    #     _register_signal_event(process_instance, event)
    # else:
    #     _register_generic_event(process_instance, event)
    
def _register_timer_event(process_instance: ProcessInstance, event: dict):
    """Register a timer intermediate event"""
    print(f"[INFO] Registering timer intermediate event: {event['event_id']}")
    job_name = f"{event['process_id']}_{event['event_id']}"
    cron_expr = event['expression']
    params = {
        "p_job_name": job_name,
        "p_cron_expr": cron_expr,
        "p_input": {
            "proc_inst_id": event['process_id'],
            "activity_id": event['event_id']
        }
    }
    result = execute_rpc("register_cron_intermidiated", params)
    return result
def _persist_process_data(process_instance: ProcessInstance, process_result: ProcessResult, 
                         process_result_json: dict, process_definition, tenant_id: Optional[str] = None):
    """Persist process data to database and vector store"""
    # Upsert workitems
    upsert_todo_workitems(process_instance.model_dump(), process_result_json, process_definition, tenant_id)
    completed_workitems = upsert_completed_workitem(process_instance.model_dump(), process_result_json, process_definition, tenant_id)
    next_workitems = upsert_next_workitems(process_instance.model_dump(), process_result_json, process_definition, tenant_id)
    
    # Upsert process instance
    if process_instance.status == "NEW":
        process_instance.proc_inst_name = process_result.instanceName
    _, process_instance = upsert_process_instance(process_instance, tenant_id)
    
    appliedFeedback = False
    if completed_workitems:
        for completed_workitem in completed_workitems:
            user_info = fetch_assignee_info(completed_workitem.user_id)
            ui_definition = fetch_ui_definition_by_activity_id(completed_workitem.proc_def_id, completed_workitem.activity_id, tenant_id)
            form_html = ui_definition.html if ui_definition else None
            form_id = ui_definition.id if ui_definition else None
            if completed_workitem.output:
                output = completed_workitem.output.get(form_id)
            else:
                output = {}
            message_data = {
                "role": "system" if user_info.get("name") == "external_customer" else "user",
                "name": user_info.get("name"),
                "email": user_info.get("email"),
                "profile": user_info.get("info", {}).get("profile", ""),
                "content": "",
                "jsonContent": output if output else {},
                "htmlContent": form_html if form_html else "",
                "contentType": "html" if form_html else "text"
            }
            upsert_chat_message(completed_workitem.proc_inst_id, message_data, tenant_id)
            if completed_workitem.temp_feedback and completed_workitem.temp_feedback not in [None, ""]:
                appliedFeedback = True

    if process_result.cannotProceedErrors:
        reason = "\n".join(error.reason for error in process_result.cannotProceedErrors)
        message_json = json.dumps({"role": "system", "content": reason})
        upsert_chat_message(process_instance.proc_inst_id, message_json, tenant_id)
    else:
        description = {
            "referenceInfo": process_result_json.get("referenceInfo", []),
            "completedActivities": process_result_json.get("completedActivities", []),
            "nextActivities": process_result_json.get("nextActivities", []),
            "appliedFeedback": appliedFeedback
        }
        message_json = json.dumps({
            "role": "system",
            "contentType": "json",
            "jsonContent": description
        })
        upsert_chat_message(process_instance.proc_inst_id, message_json, tenant_id)
    
    # Update process_result_json
    process_result_json["instanceId"] = process_instance.proc_inst_id
    process_result_json["instanceName"] = process_instance.proc_inst_name
    process_result_json["workitemIds"] = [workitem.id for workitem in next_workitems] if next_workitems else []
    
    # Add to vector store
    content_str = json.dumps(process_instance.dict(exclude={'process_definition'}), ensure_ascii=False, indent=2)
    metadata = {
        "tenant_id": process_instance.tenant_id,
        "type": "process_instance"
    }
    vector_store = get_vector_store()
    vector_store.add_documents([Document(page_content=content_str, metadata=metadata)])

def _check_service_tasks(process_instance: ProcessInstance, process_result_json: dict, process_definition):
    try:
        for activity in process_result_json.get("nextActivities", []):
            activity_obj = process_definition.find_activity_by_id(activity.get("nextActivityId"))
            if activity_obj and activity_obj.type == "serviceTask":
                next_workitem = fetch_workitem_by_proc_inst_and_activity(process_instance.proc_inst_id, activity_obj.id, process_instance.tenant_id)
                if next_workitem:
                    upsert_workitem({
                        "id": next_workitem.id,
                        "status": "SUBMITTED",
                    }, process_instance.tenant_id)
    except Exception as e:
        print(f"[ERROR] Failed to check service tasks: {str(e)}")
        raise e
    
def execute_next_activity(process_result_json: dict, tenant_id: Optional[str] = None) -> str:
    try:
        process_result = ProcessResult(**process_result_json)
        
        # Create or get process instance
        process_instance = _create_or_get_process_instance(process_result, process_result_json, tenant_id)
        process_definition = process_instance.process_definition
        
        # Update process variables
        _update_process_variables(process_instance, process_result.fieldMappings)
        
        # Regester event
        _register_event(process_instance, process_result, process_result_json, process_definition)
        
        # Process next activities
        _process_next_activities(process_instance, process_result, process_result_json, process_definition)
        
        # Execute script tasks
        _execute_script_tasks(process_instance, process_result, process_result_json, process_definition)
        
        # Persist data
        _persist_process_data(process_instance, process_result, process_result_json, process_definition, tenant_id)
        
        # Check service tasks
        _check_service_tasks(process_instance, process_result_json, process_definition)
        
        return json.dumps(process_result_json)
    except Exception as e:
        message_json = json.dumps({"role": "system", "content": str(e)})
        upsert_chat_message(process_instance.proc_inst_id, message_json, tenant_id)
        raise HTTPException(status_code=500, detail=str(e)) from e

MEMENTO_SERVICE_URL = os.getenv("MEMENTO_SERVICE_URL", "http://memento-service:8005")

def process_output(workitem, tenant_id):
    try:
        if workitem["output"] is None or workitem["output"] == {}:
            return
        url = f"{MEMENTO_SERVICE_URL}/process/database"
        response = requests.post(url, json={
            "storage_type": "database",
            "options": {
                "proc_inst_id": workitem["proc_inst_id"],
                "activity_id": workitem["activity_id"],
                "tenant_id": tenant_id
            }
        })
        return response.json()
    except Exception as e:
        raise HTTPException(status_code=500, detail=str(e))



def get_workitem_position(workitem: dict) -> Tuple[bool, bool]:
    """
    워크아이템이 프로세스 정의에서 첫 번째 또는 마지막 워크아이템인지 판별
    startEvent와 연결된 액티비티가 첫 번째, endEvent와 연결된 액티비티가 마지막
    
    Returns:
        Tuple[bool, bool]: (is_first, is_last)
    """
    proc_inst_id = workitem.get('proc_inst_id')
    proc_def_id = workitem.get('proc_def_id')
    activity_id = workitem.get('activity_id')
    tenant_id = workitem.get('tenant_id')
    
    if not proc_inst_id or proc_inst_id == "new" or not proc_def_id or not activity_id:
        return False, False
    
    try:
        # 프로세스 정의 조회
        process_definition_json = fetch_process_definition(proc_def_id, tenant_id)
        process_definition = load_process_definition(process_definition_json)
        
        # 첫 번째 액티비티 확인 (startEvent와 연결된 액티비티)
        is_first = process_definition.is_starting_activity(activity_id)
        
        # 마지막 액티비티 확인 (endEvent와 연결된 액티비티)
        end_activity = process_definition.find_end_activity()
        is_last = end_activity and end_activity.id == activity_id
        
        return is_first, is_last
        
    except Exception as e:
        print(f"[ERROR] Failed to determine workitem position for {workitem.get('id')}: {str(e)}")
        return False, False

def update_instance_status_on_error(workitem: dict, is_first: bool, is_last: bool):
    """
    예외 발생 시 인스턴스 상태를 업데이트
    """
    proc_inst_id = workitem.get('proc_inst_id')
    if not proc_inst_id or proc_inst_id == "new":
        return
    
    try:
        if is_first:
            process_instance = fetch_process_instance(proc_inst_id, workitem.get('tenant_id'))
            if process_instance:
                process_instance.status = "RUNNING"
                upsert_process_instance(process_instance, workitem.get('tenant_id'))
                print(f"[INFO] Updated instance {proc_inst_id} status to RUNNING due to first workitem failure")
        
        elif is_last:
            process_instance = fetch_process_instance(proc_inst_id, workitem.get('tenant_id'))
            if process_instance:
                process_instance.status = "COMPLETED"
                upsert_process_instance(process_instance, workitem.get('tenant_id'))
                print(f"[INFO] Updated instance {proc_inst_id} status to COMPLETED due to last workitem failure")
                
    except Exception as e:
        print(f"[ERROR] Failed to update instance status for {proc_inst_id}: {str(e)}")

def get_field_value(field_info: str, process_definition: Any, process_instance_id: str, tenant_id: str):
    """
    산출물에서 특정 필드의 값을 추출
    """
    try:
        field_value = {}
        process_definition_id = process_definition.processDefinitionId
        split_field_info = field_info.split('.')
        form_id = split_field_info[0]
        field_id = split_field_info[1]
        activity_id = form_id.replace("_form", "").replace(f"{process_definition_id}_", "")
        
        workitem = fetch_workitem_by_proc_inst_and_activity(process_instance_id, activity_id, tenant_id)
        if workitem:
            field_value[form_id] = {}
            output = workitem.output
            if output:
                if output.get(form_id) and output.get(form_id).get(field_id):
                    field_value[form_id][field_id] = output.get(form_id).get(field_id)
                else:
                    return None
            else:
                return None

        return field_value
    except Exception as e:
        print(f"[ERROR] Failed to get output field value for {field_info}: {str(e)}")
        return None

def group_fields_by_form(field_values: dict) -> dict:
    """
    필드 값들을 폼별로 그룹화하는 공통 함수
    
    Args:
        field_values: {'form_id.field_name': {'form_id': {'field_name': value}}, ...} 형태의 딕셔너리
    
    Returns:
        {'form_id': {'field_name': value, ...}, ...} 형태의 그룹화된 딕셔너리
    """
    form_groups = {}
    
    for field_key, field_value in field_values.items():
        if not field_value:
            continue
            
        form_id = field_key.split('.')[0]
        if form_id not in form_groups:
            form_groups[form_id] = {}
        
        field_id = field_key.split('.')[1] if '.' in field_key else field_key
        
        if isinstance(field_value, dict) and form_id in field_value:
            actual_value = field_value[form_id].get(field_id)
            if actual_value is not None:
                form_groups[form_id][field_id] = actual_value
    
    return {form_id: fields for form_id, fields in form_groups.items() if fields}

def get_input_data(workitem: dict, process_definition: Any):
    """
    워크아이템 실행에 필요한 입력 데이터 추출
    """
    try:
        activity_id = workitem.get('activity_id')
        activity = process_definition.find_activity_by_id(activity_id)

        if not activity:
            return None
        
        input_data = {}
        input_fields = activity.inputData
        if len(input_fields) != 0:
            # 각 필드의 값을 가져오기
            field_values = {}
            for input_field in input_fields:
                field_value = get_field_value(input_field, process_definition, workitem.get('proc_inst_id'), workitem.get('tenant_id'))
                if field_value:
                    field_values[input_field] = field_value
            
            # 폼별로 그룹화
            grouped_data = group_fields_by_form(field_values)
            input_data.update(grouped_data)

        return input_data

    except Exception as e:
        print(f"[ERROR] Failed to get selected info for {workitem.get('id')}: {str(e)}")
        return None

def get_gateway_condition_data(workitem: dict, process_definition: Any, gateway_id: str):
    """
    워크아이템 실행에 필요한 게이트웨이 조건 데이터 추출
    """
    try:
        gateway = process_definition.find_gateway_by_id(gateway_id)
        if not gateway:
            return None
        
        condition_data = {}
        if gateway.conditionData:
            process_instance_id = workitem.get('proc_inst_id')
            # 각 필드의 값을 가져오기
            field_values = {}
            for condition_field in gateway.conditionData:
                field_value = get_field_value(condition_field, process_definition, process_instance_id, workitem.get('tenant_id'))
                if field_value:
                    field_values[condition_field] = field_value
            
            # 폼별로 그룹화
            grouped_data = group_fields_by_form(field_values)
            condition_data.update(grouped_data)

        return condition_data
    except Exception as e:
        print(f"[ERROR] Failed to get gateway condition data for {workitem.get('id')}: {str(e)}")
        return None

async def handle_workitem(workitem):
    # 워크아이템 위치 판별
    is_first, is_last = get_workitem_position(workitem)

    if workitem['retry'] >= 3:
        update_instance_status_on_error(workitem, is_first, is_last)
        return

    activity_id = workitem['activity_id']
    process_definition_id = workitem['proc_def_id']
    process_instance_id = workitem['proc_inst_id']
    tenant_id = workitem['tenant_id']

    process_definition_json = fetch_process_definition(process_definition_id, tenant_id)
    process_definition = load_process_definition(process_definition_json)
    
    if workitem['user_id'] != "external_customer":
        if workitem['user_id'] and ',' in workitem['user_id']:
            user_ids = workitem['user_id'].split(',')
            user_info = []
            for user_id in user_ids:
                assignee_info = fetch_assignee_info(user_id)
                user_info.append({
                    "name": assignee_info.get("name", user_id),
                    "email": assignee_info.get("email", user_id),
                    "type": assignee_info.get("type", "unknown"),
                    "info": assignee_info.get("info", {})
                })
        else:
            assignee_info = fetch_assignee_info(workitem['user_id'])
            user_info = {
                "name": assignee_info.get("name", workitem['user_id']),
                "email": assignee_info.get("email", workitem['user_id']),
                "type": assignee_info.get("type", "unknown"),
                "info": assignee_info.get("info", {})
            }
    else:
        user_info = {
            "name": "외부 고객",
            "type": "external_customer",
            "email": workitem['user_id'],
            "info": {}
        }

    today = datetime.now().strftime("%Y-%m-%d")
    ui_definition = fetch_ui_definition_by_activity_id(process_definition_id, activity_id, tenant_id)
    output = {}
    if workitem['output'] and isinstance(workitem['output'], str):
        output = json.loads(workitem['output'])
    else:
        output = workitem['output']
    form_id = ui_definition.id if ui_definition else None
    if form_id and output.get(form_id):
        output = output.get(form_id)
        
    try:
        next_activities = []
        gateway_condition_data = None
        if process_definition:
            next_activities = [activity.id for activity in process_definition.find_next_activities(activity_id)]
            for act_id in next_activities:
                if process_definition.find_gateway_by_id(act_id):
                    try:
                        gateway_condition_data = get_gateway_condition_data(workitem, process_definition, act_id)
                    except Exception as e:
                        print(f"[ERROR] Failed to get gateway condition data for {workitem.get('id')}: {str(e)}")
                        gateway_condition_data = None

        workitem_input_data = None
        try:
            workitem_input_data = get_input_data(workitem, process_definition)
        except Exception as e:
            print(f"[ERROR] Failed to get selected info for {workitem.get('id')}: {str(e)}")
    
        chain_input = {
            "activities": process_definition.activities,
            "gateways": process_definition_json.get('gateways', []),
            "events": process_definition_json.get('events', []),
            "sequences": process_definition.sequences,
            "instance_id": process_instance_id,
            "instance_name_pattern": process_definition_json.get("instanceNamePattern") or "",
            "process_definition_id": process_definition_id,
            "activity_id": activity_id,
            "user_email": workitem['user_id'] if not workitem['user_id'] or ',' not in workitem['user_id'] else ','.join(workitem['user_id'].split(',')),
            "output": output,
            "today": today,
            "role_bindings": workitem.get('assignees', []),
            "next_activities": next_activities,
            "previous_outputs": workitem_input_data,
            "user_feedback_message": workitem.get('temp_feedback', ''),
            "gateway_condition_data": gateway_condition_data
        }
        
        collected_text = ""
        num_of_chunk = 0
        async for chunk in model.astream(prompt.format(**chain_input)):
            token = chunk.content
            collected_text += token
            upsert_queue.put((
                {
                    "id": workitem['id'],
                    "log": collected_text
                },
                tenant_id
            ))
            num_of_chunk += 1
            if num_of_chunk % 10 == 0:
                upsert_workitem({"id": workitem['id'], "log": collected_text}, tenant_id)

        # Enhanced JSON parsing with retry mechanism
        parsed_output = None
        max_retries = 3
        retry_count = 0
        
        while retry_count < max_retries:
            try:
                parsed_output = parser.parse(collected_text)
                break
            except Exception as parse_error:
                retry_count += 1
                print(f"[WARNING] JSON parsing attempt {retry_count} failed for workitem {workitem['id']}: {str(parse_error)}")
                
                if retry_count >= max_retries:
                    # Log the problematic response for debugging
                    print(f"[ERROR] All JSON parsing attempts failed. Raw response: {collected_text[:500]}...")
                    
                    # Update workitem with error status
                    upsert_workitem({
                        "id": workitem['id'],
                        "status": "ERROR",
                        "log": f"JSON parsing failed after {max_retries} attempts: {str(parse_error)}"
                    }, tenant_id)
                    
                    # Send error message to chat
                    error_message = json.dumps({
                        "role": "system", 
                        "content": f"JSON 파싱 오류가 발생했습니다: {str(parse_error)}"
                    })
                    upsert_chat_message(process_instance_id, error_message, tenant_id)
                    
                    raise parse_error
                
                # Wait a bit before retrying
                await asyncio.sleep(0.5)
        
        if parsed_output is None:
            raise Exception("Failed to parse JSON response after all retry attempts")
        
        result = execute_next_activity(parsed_output, tenant_id)
        result_json = json.loads(result)
        
    except Exception as e:
        print(f"[ERROR] Error in handle_workitem for workitem {workitem['id']}: {str(e)}")
        raise e

    if result_json:
        if result_json.get("cannotProceedErrors"):
            upsert_workitem({
                "id": workitem['id'],
                "status": "IN_PROGRESS",
            }, tenant_id)
            return
        else:
            upsert_workitem({
                "id": workitem['id'],
                "status": "DONE",
            }, tenant_id)
        
        try:
            print(f"[DEBUG] process_output for workitem {workitem['id']}")
            process_output(workitem, tenant_id)
        except Exception as e:
            print(f"[ERROR] Error in process_output for workitem {workitem['id']}: {str(e)}")

async def handle_agent_workitem(workitem):
    """
    에이전트 업무를 처리하는 함수
    agent_processor의 handle_workitem_with_agent를 사용합니다.
    """
    # 워크아이템 위치 판별
    is_first, is_last = get_workitem_position(workitem)

    if workitem['retry'] >= 3:
        # 예외 발생 시 인스턴스 상태 업데이트
        update_instance_status_on_error(workitem, is_first, is_last)
        return
    
    try:
        print(f"[DEBUG] Starting agent workitem processing for: {workitem['id']}")
        
        # 에이전트 정보 가져오기
        if workitem['user_id'] and ',' in workitem['user_id']:
            agent_ids = workitem['user_id'].split(',')
            agent_info = []
            for agent_id in agent_ids:
                agent_info.append(fetch_user_info(agent_id))
        else:
            agent_id = workitem['user_id']
            agent_info = [fetch_user_info(agent_id)] if agent_id else []
        
        if not agent_info:
            print(f"[ERROR] Agent not found: {agent_id}")
            upsert_workitem({
                "id": workitem['id'],
                "status": "DONE",
                "description": f"Agent not found: {agent_id}"
            }, workitem['tenant_id'])
            return
        
        # 프로세스 정의와 액티비티 정보 가져오기
        process_definition_json = fetch_process_definition(workitem['proc_def_id'], workitem['tenant_id'])
        process_definition = load_process_definition(process_definition_json)
        activity = process_definition.find_activity_by_id(workitem['activity_id'])
        
        if not activity:
            print(f"[ERROR] Activity not found: {workitem['activity_id']}")
            return
        
        # handle_workitem_with_agent 호출
        result = await handle_workitem_with_agent(workitem, activity, agent_info)
        
        if result is not None:
            print(f"[DEBUG] Agent workitem completed successfully: {workitem['id']}")
        else:
            print(f"[ERROR] Agent workitem failed: {workitem['id']}")
            upsert_workitem({
                "id": workitem['id'],
                "log": "Agent processing failed"
            }, workitem['tenant_id'])
        
    except Exception as e:
        print(f"[ERROR] Error in handle_agent_workitem for workitem {workitem['id']}: {str(e)}")
        raise e 


async def handle_service_workitem(workitem):
    """
    서비스 업무를 처리하는 함수
    """
    # 워크아이템 위치 판별
    is_first, is_last = get_workitem_position(workitem)

    if workitem['retry'] >= 3:
        # 예외 발생 시 인스턴스 상태 업데이트
        update_instance_status_on_error(workitem, is_first, is_last)
        return

    def extract_tool_results_from_agent_messages(messages):
        """
        LangChain agent의 메시지 리스트에서 도구 실행 결과만 추출하여
        {tool_name: {status, ...}} 형태의 딕셔너리로 반환
        """
        tool_results = {}
        for msg in messages:
            # ToolMessage: content가 JSON 문자열일 수 있음
            if hasattr(msg, "name") and hasattr(msg, "content"):
                try:
                    content = msg.content
                    if content and (content.startswith("{") or content.startswith("[")):
                        parsed = json.loads(content)
                        if isinstance(parsed, dict) and "status" in parsed:
                            tool_results[msg.name] = parsed
                        elif isinstance(parsed, list):
                            for item in parsed:
                                if isinstance(item, dict) and "status" in item:
                                    tool_results[msg.name] = item
                except Exception:
                    continue
            # AIMessage: additional_kwargs에 tool_calls가 있을 수 있음
            elif hasattr(msg, "additional_kwargs"):
                tool_calls = msg.additional_kwargs.get("tool_calls", [])
                for call in tool_calls:
                    tool_name = call.get("function", {}).get("name")
                    arguments = call.get("function", {}).get("arguments")
                    if tool_name and arguments:
                        try:
                            args = json.loads(arguments)
                            tool_results[tool_name] = args
                        except Exception:
                            tool_results[tool_name] = arguments
        return tool_results

    try:
        print(f"[DEBUG] Starting service workitem processing for: {workitem['id']}")
        
        agent_id = workitem['user_id']
        tenant_id = workitem['tenant_id']
        agent_info = None
        if not agent_id:
            print(f"[ERROR] No agent ID found in workitem: {workitem['id']}")
            upsert_workitem({
                "id": workitem['id'],
                "log": "No agent ID found"
            }, tenant_id)
            return
        
        if agent_id and ',' in agent_id:
            agent_ids = workitem['user_id'].split(',')
            for agent_id in agent_ids:
                assignee_info = fetch_assignee_info(agent_id)
                if assignee_info and assignee_info.get("type") == "agent":
                    agent_info = fetch_user_info(agent_id)
                    break
        else:
            assignee_info = fetch_assignee_info(agent_id)
            if assignee_info and assignee_info.get("type") == "agent":
                agent_info = fetch_user_info(agent_id)

        if not agent_info:
            print(f"[ERROR] Agent not found: {agent_id}")
            upsert_workitem({
                "id": workitem['id'],
                "log": f"Agent not found: {agent_id}"
            }, tenant_id)
            return

        results = await mcp_processor.execute_mcp_tools(workitem, agent_info, tenant_id)
        messages = results.get("messages", [])
        
        if messages:
            tool_results = extract_tool_results_from_agent_messages(messages)
        else:
            tool_results = {}

        if not tool_results:
            print(f"[ERROR] MCP tools execution failed: No tool results found")
            upsert_workitem({
                "id": workitem['id'],
                "log": "MCP tools execution failed: No tool results found"
            }, tenant_id)
            # return

        error_count = 0
        success_count = 0
        result_summary = []
        
        for tool_name, result in tool_results.items():
            if isinstance(result, dict) and result.get("status") == "success":
                success_count += 1
                connection_type = result.get("connection_type", "unknown")
                result_summary.append(f"{tool_name} ({connection_type}): 성공")
            else:
                error_count += 1
                connection_type = result.get("connection_type", "unknown") if isinstance(result, dict) else "unknown"
                error_msg = result.get('error', 'Unknown error') if isinstance(result, dict) else str(result)
                result_summary.append(f"{tool_name} ({connection_type}): 실패 - {error_msg}")
        
        if error_count == 0:
            log_message = f"모든 MCP 도구 실행 완료: {', '.join(result_summary)}"
        elif success_count > 0:
            log_message = f"일부 MCP 도구 실행 완료: {', '.join(result_summary)}"
        else:
            log_message = f"모든 MCP 도구 실행 실패: {', '.join(result_summary)}"
        
        upsert_workitem({
            "id": workitem['id'],
            "status": "DONE",
            "log": log_message,
            "output": tool_results
        }, tenant_id)
        
        # 채팅 메시지 추가
        def summarize_agent_messages(messages):
            lines = []
            for msg in messages:
                role = getattr(msg, 'role', None) or getattr(msg, 'name', None) or msg.__class__.__name__
                content = getattr(msg, 'content', None)
                if content:
                    lines.append(f"[{role}] {content}")
            return '\n'.join(lines)

        summarized_messages = summarize_agent_messages(messages)
        # 채팅 메시지 추가
        def get_last_ai_message_content(messages):
            last_content = ""
            for msg in reversed(messages):
                if msg.__class__.__name__ == "AIMessage" and hasattr(msg, "content"):
                    last_content = msg.content
                    break
            return last_content

        last_ai_content = get_last_ai_message_content(messages)
        message_data = {
            "role": "system",
            "content": last_ai_content,
            "jsonContent": tool_results
        }
        upsert_chat_message(workitem['proc_inst_id'], message_data, tenant_id)
        
        # 리소스 정리
        await mcp_processor.cleanup()
                
    except Exception as e:
        print(f"[ERROR] Error in handle_service_workitem for workitem {workitem['id']}: {str(e)}")
        
        # 에러 상태로 워크아이템 업데이트
        upsert_workitem({
            "id": workitem['id'],
            "log": f"Service workitem processing failed: {str(e)}"
        }, workitem['tenant_id'])
        
        # 에러 메시지를 채팅에 추가
        error_message = json.dumps({
            "role": "system",
            "content": f"서비스 업무 처리 중 오류가 발생했습니다: {str(e)}"
        })
        upsert_chat_message(workitem['proc_inst_id'], error_message, workitem['tenant_id'])
        
        # 리소스 정리
        try:
            await mcp_processor.cleanup()
        except:
            pass
        
        raise e<|MERGE_RESOLUTION|>--- conflicted
+++ resolved
@@ -515,28 +515,9 @@
                 ]
                 process_result_json["nextActivities"].extend(next_activity_dicts)
             else:
-<<<<<<< HEAD
-                next_activities = process_definition.find_next_activities(activity.nextActivityId)
-                if next_activities:
-                    process_instance.current_activity_ids = [act.id for act in next_activities]
-                    process_result_json["nextActivities"] = []
-                    next_activity_dicts = [
-                        Activity(
-                            nextActivityId=act.id,
-                            nextUserEmail=activity.nextUserEmail,
-                            result="IN_PROGRESS"
-                        ).model_dump() for act in next_activities
-                    ]
-                    process_result_json["nextActivities"].extend(next_activity_dicts)
-                else:
-                    process_instance.current_activity_ids = []
-                    process_result_json["nextActivities"] = []
-                    break
-=======
                 process_instance.current_activity_ids = []
                 process_result_json["nextActivities"] = []
                 break
->>>>>>> 634a9932
                 
         elif activity.result == "IN_PROGRESS" and activity.nextActivityId not in process_instance.current_activity_ids:
             process_instance.current_activity_ids = [activity.nextActivityId]
