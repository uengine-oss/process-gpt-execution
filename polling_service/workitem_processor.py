from langchain.prompts import PromptTemplate
from langchain_openai import ChatOpenAI
from langchain.schema import Document
from langchain.output_parsers.json import SimpleJsonOutputParser
from pydantic import BaseModel
from typing import List, Optional, Any, Tuple
import json
import re
import uuid
import requests
import os
import asyncio
from dotenv import load_dotenv
from datetime import datetime
from fastapi import HTTPException
import threading
import queue
import time

from database import (
    fetch_process_definition, fetch_process_instance, fetch_ui_definition,
    fetch_ui_definition_by_activity_id, fetch_user_info, fetch_assignee_info, 
    get_vector_store, fetch_workitem_by_proc_inst_and_activity, upsert_process_instance, 
    upsert_completed_workitem, upsert_next_workitems, upsert_chat_message, 
    upsert_todo_workitems, upsert_workitem, delete_workitem, ProcessInstance,
    fetch_todolist_by_proc_inst_id, execute_rpc
)
from process_definition import load_process_definition
from code_executor import execute_python_code
from smtp_handler import generate_email_template, send_email
from agent_processor import handle_workitem_with_agent
from mcp_processor import mcp_processor


if os.getenv("ENV") != "production":
    load_dotenv(override=True)

# ChatOpenAI 객체 생성
model = ChatOpenAI(model="gpt-4o", streaming=True, temperature=0)

# parser 생성
class CustomJsonOutputParser(SimpleJsonOutputParser):
    def parse(self, text: str) -> dict:
        # Multiple parsing strategies to handle various response formats
        
        # Strategy 1: Extract JSON from markdown code blocks
        json_patterns = [
            r'```json\n(.*?)\n```',  # Standard markdown JSON
            r'```\n(.*?)\n```',      # Generic code block
            r'```(.*?)```',           # Code block without newlines
        ]
        
        for pattern in json_patterns:
            match = re.search(pattern, text, re.DOTALL)
            if match:
                try:
                    return json.loads(match.group(1).strip())
                except json.JSONDecodeError:
                    continue
        
        # Strategy 2: Try to find JSON object directly in the text
        # Look for content that starts with { and ends with }
        json_start = text.find('{')
        json_end = text.rfind('}')
        
        if json_start != -1 and json_end != -1 and json_end > json_start:
            json_content = text[json_start:json_end + 1]
            try:
                return json.loads(json_content)
            except json.JSONDecodeError:
                pass
        
        # Strategy 3: Clean up common LLM artifacts and try again
        cleaned_text = text.strip()
        # Remove common prefixes
        prefixes_to_remove = [
            "Here is the JSON output based on the provided information and process definition:",
            "Here is the JSON response:",
            "The result is:",
            "JSON output:",
            "Response:",
        ]
        
        for prefix in prefixes_to_remove:
            if cleaned_text.startswith(prefix):
                cleaned_text = cleaned_text[len(prefix):].strip()
        
        # Try parsing the cleaned text
        try:
            return json.loads(cleaned_text)
        except json.JSONDecodeError:
            pass
        
        # Strategy 4: Try to extract and fix common JSON formatting issues
        # Remove any text before the first { and after the last }
        first_brace = cleaned_text.find('{')
        last_brace = cleaned_text.rfind('}')
        
        if first_brace != -1 and last_brace != -1:
            json_content = cleaned_text[first_brace:last_brace + 1]
            try:
                return json.loads(json_content)
            except json.JSONDecodeError as e:
                # Try to fix common issues
                fixed_content = self._fix_common_json_issues(json_content)
                try:
                    return json.loads(fixed_content)
                except json.JSONDecodeError:
                    pass
        
        raise ValueError(f"Could not parse JSON from text: {text[:200]}...")
    
    def _fix_common_json_issues(self, json_content: str) -> str:
        """Fix common JSON formatting issues from LLM responses"""
        # Remove trailing commas before closing brackets/braces
        json_content = re.sub(r',(\s*[}\]])', r'\1', json_content)
        
        # Fix unquoted property names
        json_content = re.sub(r'(\s*)(\w+)(\s*):', r'\1"\2"\3:', json_content)
        
        # Fix single quotes to double quotes
        json_content = json_content.replace("'", '"')
        
        # Fix boolean values
        json_content = re.sub(r':\s*true\s*([,}])', r': true\1', json_content)
        json_content = re.sub(r':\s*false\s*([,}])', r': false\1', json_content)
        
        # Fix missing quotes around string values
        json_content = re.sub(r':\s*([^"][^,}\]]*[^"\s,}\]])', r': "\1"', json_content)
        
        # Fix newlines and special characters in strings
        json_content = json_content.replace('\n', '\\n').replace('\r', '\\r').replace('\t', '\\t')
        
        # Fix unescaped quotes within strings
        json_content = re.sub(r'([^\\])"([^"]*?)([^\\])"', r'\1"\2\\"\3"', json_content)
        
        return json_content

parser = CustomJsonOutputParser()

prompt = PromptTemplate.from_template(
"""
You are a BPMN Execution Agent.

Your task is to analyze the current process state and determine the next executable steps based on the process definition, activity outputs, and role bindings. You must return a valid JSON response as described below.

Process Definition:
- activities: {activities}
- gateways: {gateways}
- events: {events}
- sequences: {sequences}

Current Step:
- activity_id: {activity_id}
- user: {user_email}
- submitted_output: {output}

Runtime Context:
- next_activities: {next_activities}
- previous_outputs: {previous_outputs}
- today: {today}
- gateway_condition_data: {gateway_condition_data}
- instance_name_pattern: {instance_name_pattern} // If empty, fallback to key-value based logic from process variables (max 20 characters).

--- OPTIONAL USER FEEDBACK ---

User Feedback (Optional):
- message_from_user: "{user_feedback_message}"

If message_from_user is not empty:
- Carefully interpret the message to determine if any part of the result should be temporarily modified.
- Common changes include:
  - Wrong user assignment (e.g., 담당자 잘못 지정)
  - Incorrect or missing variables
  - Incorrect description wording
  - Request for different activity routing
- Use your best judgment to revise output accordingly.
- Changes should be applied **provisionally** and marked as feedback-applied.
- Indicate in the `description` (in Korean) that the result has been adjusted based on user feedback.
- Do not assume the user wants to override everything — only update what's explicitly or implicitly requested.

Instructions:

Step 1. Merge output variables
- Merge submitted_output and previous_outputs into a single key-value dictionary called merged_outputs.
- Use merged_outputs for all condition evaluation and variable extraction.
- Do not fabricate or infer values that are not present.

Step 2. Detect interrupting events
- If any intermediateThrowEvent from `events` contains a cron-style expression field:
  - Do not rely on predefined expression values.
  - Instead, infer the appropriate cron expression dynamically using merged_outputs and the current date.
  - Identify any date field in merged_outputs that is likely associated with the event (e.g., payment_date, due_date, etc).
  - If today's date matches that value, proceed to the next check.
  - Only consider the event as valid **if it is reachable from the current activity** based on the `sequences` graph.
    - Use a forward traversal from activity_id to verify connectivity to the event_id.
  - When the event is due and reachable:
    - Extract the day and month from the matched field.
    - Generate a cron expression in the format `"0 0 DD MM *"` (e.g., "0 0 30 7 *").
    - Use this value as `expression` in both nextActivities and completedActivities (for display only).
    - Set interruptByEvent to true.
    - Return only this event in nextActivities.
    - Do NOT evaluate or return gateway-based activities.
    
Step 3. If no event overrides, evaluate next activities
- For each next_activities item, match its sequence condition.
- Evaluate the condition using merged_outputs.
- If no condition is matched, return a PROCEED_CONDITION_NOT_MET error.

Step 4. Determine valid next activities
- For each item in next_activities, check the sequence condition from the current activity.
- If there is no condition, include the target activity.
- If a condition exists, evaluate it using merged_outputs.
  - Example: "stock_quantity >= order_quantity"
  - Only include the activity if the condition evaluates to true.
- Same inputs must always produce the same nextActivities. Do not randomly vary this.
- If no conditions are satisfied, return a PROCEED_CONDITION_NOT_MET error in cannotProceedErrors.
- Do not return multiple conflicting nextActivities for exclusive branches.

Step 5. Assign next user
- Use roleBindings.endpoint to assign nextUserEmail. If a list, pick the first item.
- If the target role is an external customer, use email from merged_outputs.
- If no valid email is found, return DATA_FIELD_NOT_EXIST error.

Step 6. Generate instanceName
- Use instance_name_pattern if provided.
- If empty, use a fallback such as "processDefinitionId.key", using a value from submitted_output.
- Ensure result is 20 characters or less.

Step 7. Compose process description
- In Korean, explain what activity was completed, what decisions were made, and what happens next.
- If useful data is available, include a list of reference info at the end in the format:
  - 주문 상품: 삼성 노트북
  - 재고 수량: 10
- Omit the list entirely if no meaningful information is available.

Output format (must be wrapped in ```json and ``` markers):
{{
  "instanceId": "{instance_id}",
  "instanceName": "process instance name",
  "processDefinitionId": "{process_definition_id}",
  "fieldMappings": [
    {{
      "key": "process_variable_key",
      "name": "process_variable_name",
      "value": <value_matching_type>
    }}
  ],
  "roleBindings": {role_bindings},
  "completedActivities": [
    {{
      "completedActivityId": "activity id or event id",
      "completedActivityName": "activity name or event name",
      "completedUserEmail": "user email or agent id",
      "type": "activity | event",
      "result": "DONE",
      "description": "완료된 활동에 대한 설명 (Korean)",
      "expression": "cron expression", // If type is event, this field is required.
      "dueDate": "YYYY-MM-DD" // If type is event, this field is required.
    }},
  ],
  "nextActivities": [
    {{
<<<<<<< HEAD
      "nextActivityId": "activity id or event id",
      "nextActivityName": "activity name or event name",
      "nextUserEmail": "user email or agent id",
      "type": "activity | event",
=======
      "nextActivityId": "activity_id",
      "nextActivityName": "activity_name",
      "nextUserEmail": "email_or_agent_id",
      "type": "activity",
>>>>>>> a5dccf80
      "result": "IN_PROGRESS",
      "description": "다음 활동에 대한 설명 (Korean)",
      "expression": "cron expression", // If type is event, this field is required.
      "dueDate": "YYYY-MM-DD" // If type is event, this field is required.
    }},
<<<<<<< HEAD
=======
    {{
      "nextActivityId": "event_id",
      "nextActivityName": "event_name",
      "nextUserEmail": "email_or_agent_id",
      "type": "event",
      "expression": "cron expression",
      "dueDate": "YYYY-MM-DD",
      "result": "IN_PROGRESS",
      "description": "다음 활동에 대한 설명 (Korean)"
    }}
>>>>>>> a5dccf80
  ],
  "cannotProceedErrors": [
    {{
      "type": "PROCEED_CONDITION_NOT_MET" | "SYSTEM_ERROR" | "DATA_FIELD_NOT_EXIST",
      "reason": "설명 (Korean)"
    }}
  ],
  "referenceInfo": [
    {{
      "key": "이전 산출물에서 참조한 키 (in Korean)",
      "value": "이전 산출물에서 참조한 값 (in Korean)"
    }}
  ]
}}
"""
)

# Pydantic model for process execution
class Activity(BaseModel):
    nextActivityId: Optional[str] = None
    nextActivityName: Optional[str] = None
    nextUserEmail: Optional[str] = None
    result: Optional[str] = None
    description: Optional[str] = None
    type: Optional[str] = None
    expression: Optional[str] = None

class CompletedActivity(BaseModel):
    completedActivityId: Optional[str] = None
    completedActivityName: Optional[str] = None
    completedUserEmail: Optional[str] = None
    result: Optional[str] = None
    description: Optional[str] = None

class ReferenceInfo(BaseModel):
    key: Optional[str] = None
    value: Optional[str] = None

class FieldMapping(BaseModel):
    key: str
    name: str
    value: Any

class ProceedError(BaseModel):
    type: str
    reason: Any

class ProcessResult(BaseModel):
    instanceId: str
    instanceName: str
    fieldMappings: Optional[List[FieldMapping]] = None
    nextActivities: Optional[List[Activity]] = None
    completedActivities: Optional[List[CompletedActivity]] = None
    processDefinitionId: str
    result: Optional[str] = None
    cannotProceedErrors: Optional[List[ProceedError]] = None
    referenceInfo: Optional[List[ReferenceInfo]] = None
    
# upsert 디바운스 큐 및 쓰레드 정의 (파일 상단에 위치)
upsert_queue = queue.Queue()

def upsert_worker():
    last_upsert_time = 0
    last_item = None
    DEBOUNCE_SEC = 1  # 0.5초에 한 번만 upsert
    while True:
        try:
            item, tenant_id = upsert_queue.get(timeout=DEBOUNCE_SEC)
            last_item = (item, tenant_id)
            upsert_queue.task_done()
        except queue.Empty:
            pass  # 큐가 비어있으면 넘어감
        now = time.time()
        if last_item and (now - last_upsert_time) >= DEBOUNCE_SEC:
            upsert_workitem(last_item[0], last_item[1])
            last_upsert_time = now
            last_item = None

# 프로그램 시작 시 한 번만 실행
threading.Thread(target=upsert_worker, daemon=True).start()

def initialize_role_bindings(process_result_json: dict) -> list:
    """Initialize role_bindings from process_result_json"""
    existing_role_bindings = process_result_json.get("roleBindings", [])
    initial_role_bindings = []
    if existing_role_bindings:
        for rb in existing_role_bindings:
            role_binding = {
                "name": rb.get("name"),
                "endpoint": rb.get("endpoint"),
                "resolutionRule": rb.get("resolutionRule")
            }
            initial_role_bindings.append(role_binding)
    return initial_role_bindings

def check_external_customer_and_send_email(activity_obj, process_instance, process_definition):
    """
    Check that the next activity's role is assigned to external customer.
    If the next activity's role is assigned to external customer, send an email to the external customer.
    """
    try:
        # Determine if the role is for an external customer
        role_name = activity_obj.role
        role_info = next((role for role in process_definition.roles if role.name == role_name), None)
        
        if role_info and role_info.endpoint == "external_customer":
            customer_email = None
            workitems = fetch_todolist_by_proc_inst_id(process_instance.proc_inst_id)
            completed_workitems = [workitem for workitem in workitems if workitem.status == "DONE"]
            completed_outputs = [workitem.output for workitem in completed_workitems]
            for output in completed_outputs:
                if output:
                    try:
                        output_json = json.loads(output) if isinstance(output, str) else output
                        # output_json이 딕셔너리인지 확인
                        if isinstance(output_json, dict):
                            # 각 폼 필드에서 customer_email 찾기
                            for form_key, form_data in output_json.items():
                                if isinstance(form_data, dict) and "customer_email" in form_data:
                                    customer_email = form_data["customer_email"]
                                    break
                            # customer_email을 찾았으면 루프 종료
                            if customer_email:
                                break
                    except (json.JSONDecodeError, TypeError) as e:
                        print(f"[WARNING] Failed to parse output JSON: {e}")
                        continue
            
            if customer_email:
                if (process_instance.tenant_id == "localhost"):
                    base_url = "http://localhost:8088/external-forms"
                else:
                    tenant_id = process_instance.tenant_id
                    base_url = f"https://{tenant_id}.process-gpt.io/external-forms"
                
                proc_def_id = process_definition.processDefinitionId
                proc_inst_id = process_instance.proc_inst_id
                external_form_id = activity_obj.tool.replace("formHandler:", "")
                activity_id = activity_obj.id
                
                external_form_url = f"{base_url}/{external_form_id}?process_definition_id={proc_def_id}&activity_id={activity_id}&process_instance_id={proc_inst_id}"
                
                additional_info = {
                    "support_email": "help@uengine.org"
                }
                
                # 이메일 템플릿 생성
                email_template = generate_email_template(activity_obj, external_form_url, additional_info)
                title = f"'{activity_obj.name}' 를 진행해주세요."
                print(f"Sending email to {customer_email} with title {title}")
                # 이메일 전송
                send_email(subject=title, body=email_template, to_email=customer_email)
                
                return True
            else:
                print(f"No customer email found for {process_instance.proc_inst_id}")
                return False
    except Exception as e:
        # Log the error but don't stop the process
        print(f"Failed to send notification to external customer: {str(e)}")
        return False

def _create_or_get_process_instance(process_result: ProcessResult, process_result_json: dict, tenant_id: Optional[str] = None) -> ProcessInstance:
    """Create new process instance or get existing one"""
    if not fetch_process_instance(process_result.instanceId, tenant_id):
        if process_result.instanceId == "new" or '.' not in process_result.instanceId:
            instance_id = f"{process_result.processDefinitionId.lower()}.{str(uuid.uuid4())}"
        else:
            instance_id = process_result.instanceId
        return ProcessInstance(
            proc_inst_id=instance_id,
            proc_inst_name=f"{process_result.instanceName}",
            role_bindings=initialize_role_bindings(process_result_json),
            current_activity_ids=[],
            participants=[],
            variables_data=[],
            status="RUNNING",
            tenant_id=tenant_id
        )
    else:
        process_instance = fetch_process_instance(process_result.instanceId, tenant_id)
        if process_instance.status == "NEW":
            process_instance.proc_inst_name = process_result.instanceName
        return process_instance

def _update_process_variables(process_instance: ProcessInstance, field_mappings: List[FieldMapping]):
    """Update process instance variables from field mappings"""
    if not field_mappings:
        return
    
    # Ensure variables_data is initialized
    if process_instance.variables_data is None:
        process_instance.variables_data = []
    
    for data_change in field_mappings:
        form_entry = next((item for item in process_instance.variables_data 
                          if isinstance(item["value"], dict) and data_change.key in item["value"]), None)
        
        if form_entry:
            form_entry["value"][data_change.key] = data_change.value
        else:
            variable = {
                "key": data_change.key,
                "name": data_change.name,
                "value": data_change.value
            }
            existing_variable = next((item for item in process_instance.variables_data 
                                    if item["key"] == data_change.key), None)
            if existing_variable:
                existing_variable.update(variable)
            else:
                process_instance.variables_data.append(variable)

def _process_next_activities(process_instance: ProcessInstance, process_result: ProcessResult, 
                           process_result_json: dict, process_definition):
    """Process next activities"""
    # Ensure current_activity_ids is initialized
    if process_instance.current_activity_ids is None:
        process_instance.current_activity_ids = []
    
    for activity in process_result.nextActivities:
        if activity.nextActivityId in ["endEvent", "END_PROCESS", "end_event"]:
            process_instance.current_activity_ids = []
            break
            
        if process_definition.find_gateway_by_id(activity.nextActivityId):
            if activity.type == "event":
                process_instance.current_activity_ids = [activity.nextActivityId]
            else:
                next_activities = process_definition.find_next_activities(activity.nextActivityId, True)
                if next_activities:
                    process_instance.current_activity_ids = [act.id for act in next_activities]
                    process_result_json["nextActivities"] = []
                    next_activity_dicts = [
                        Activity(
                            nextActivityId=act.id,
                            nextUserEmail=activity.nextUserEmail,
                            result="IN_PROGRESS"
                        ).model_dump() for act in next_activities
                    ]
                    process_result_json["nextActivities"].extend(next_activity_dicts)
                else:
                    process_instance.current_activity_ids = []
                    process_result_json["nextActivities"] = []
                    break
                
        elif activity.result == "IN_PROGRESS" and activity.nextActivityId not in process_instance.current_activity_ids:
            process_instance.current_activity_ids = [activity.nextActivityId]
        else:
            process_instance.current_activity_ids.append(activity.nextActivityId)
        
        # Check external customer and send email
        activity_obj = process_definition.find_activity_by_id(activity.nextActivityId)
        check_external_customer_and_send_email(activity_obj, process_instance, process_definition)

def _execute_script_tasks(process_instance: ProcessInstance, process_result: ProcessResult, 
                         process_result_json: dict, process_definition):
    """Execute script tasks in next activities"""
    for activity in process_result.nextActivities:
        activity_obj = process_definition.find_activity_by_id(activity.nextActivityId)
        if activity_obj and activity_obj.type == "scriptTask":
            env_vars = {}
            # Ensure variables_data is not None
            if process_instance.variables_data:
                for variable in process_instance.variables_data:
                    if variable["value"] is None:
                        continue
                    if isinstance(variable["value"], list):
                        variable["value"] = ', '.join(map(str, variable["value"]))
                    if isinstance(variable["value"], dict):
                        variable["value"] = json.dumps(variable["value"])
                    env_vars[variable["key"]] = variable["value"]
            
            result = execute_python_code(activity_obj.pythonCode, env_vars=env_vars)
            
            if result.returncode != 0:
                # Script task execution error
                process_instance.current_activity_ids = [activity.id for activity in process_definition.find_next_activities(activity_obj.id)]
                process_result_json["result"] = result.stderr
            else:
                process_result_json["result"] = result.stdout
                # Script task execution success
                process_instance.current_activity_ids = [
                    act_id for act_id in process_instance.current_activity_ids
                    if act_id != activity_obj.id
                ]
                    
                process_result_json["nextActivities"] = [
                    Activity(**act) for act in process_result_json.get("nextActivities", [])
                    if act.get("nextActivityId") != activity_obj.id
                ]
                completed_activity = CompletedActivity(
                    completedActivityId=activity_obj.id,
                    completedUserEmail=activity.nextUserEmail,
                    result="DONE"
                )
                completed_activity_dict = completed_activity.model_dump()
                process_result_json["completedActivities"].append(completed_activity_dict)
        else:
            result = f"Next activity {activity.nextActivityId} is not a ScriptActivity or not found."
            process_result_json["result"] = result

def _register_event(process_instance: ProcessInstance, process_result: ProcessResult, 
                   process_result_json: dict, process_definition):
    """Register intermediate events when process instance is in WAITING status"""
    try:
        print(f"[DEBUG] Starting event registration for process instance: {process_instance.proc_inst_id}")
        
        # Find intermediate events in current process state
        intermediate_events = []
        
        # Check current activity IDs for intermediate events
        if process_result.nextActivities:
            for activity in process_result.nextActivities:
                # Check if activity is an intermediate event (gateway with event type)
                gateway = process_definition.find_gateway_by_id(activity.nextActivityId)
                if gateway and _is_intermediate_event(gateway):
                    intermediate_events.append({
                        'event_id': gateway.id,
                        'event_name': gateway.name,
                        'event_type': gateway.type,
                        'condition': gateway.condition,
                        'expression': activity.expression,
                        'process_id': process_instance.proc_inst_id,
                        'properties': gateway.properties
                    })
                    print(f"[DEBUG] Found intermediate event: {gateway.id} of type {gateway.type}")
        
        # Register events if found
        if intermediate_events:
            for event in intermediate_events:
                _register_single_event(process_instance, event, process_result_json)
                print(f"[INFO] Registered intermediate event: {event['event_id']}")
        else:
            print(f"[DEBUG] No intermediate events found for process instance: {process_instance.proc_inst_id}")
            
    except Exception as e:
        print(f"[ERROR] Failed to register events for process instance {process_instance.proc_inst_id}: {str(e)}")
        # Don't raise exception to avoid breaking the main process flow
        import traceback
        print(traceback.format_exc())
def _is_intermediate_event(gateway) -> bool:
    """Check if gateway represents an intermediate event"""
    intermediate_event_types = [
        "intermediateThrowEvent",
        "intermediateCatchEvent", 
        "timerIntermediateEvent",
        "messageIntermediateEvent",
        "signalIntermediateEvent",
        "conditionalIntermediateEvent",
        "linkIntermediateEvent",
        "escalationIntermediateEvent",
        "errorIntermediateEvent",
        "cancelIntermediateEvent",
        "compensationIntermediateEvent"
    ]
    
    return gateway.type in intermediate_event_types
def _register_single_event(process_instance: ProcessInstance, event: dict, process_result_json: dict):
    """Register a single intermediate event - Implementation placeholder"""
    # TODO: Implement actual event registration logic here
    # This could involve:
    # - Creating event listeners for timer events
    # - Setting up message subscriptions for message events  
    # - Registering signal handlers for signal events
    # - Setting up conditional checks for conditional events
    # - Storing event metadata in database
    
    print(f"[PLACEHOLDER] Event registration logic for {event['event_type']} event {event['event_id']} goes here")
    
    # Example structure for what the implementation might look like:
    _register_timer_event(process_instance, event)
    # elif event['event_type'] == 'messageIntermediateEvent':
    #     _register_message_event(process_instance, event)
    # elif event['event_type'] == 'signalIntermediateEvent':
    #     _register_signal_event(process_instance, event)
    # else:
    #     _register_generic_event(process_instance, event)
    
def _register_timer_event(process_instance: ProcessInstance, event: dict):
    """Register a timer intermediate event"""
    print(f"[INFO] Registering timer intermediate event: {event['event_id']}")
    job_name = f"{event['process_id']}_{event['event_id']}"
    cron_expr = event['expression']
    params = {
        "p_job_name": job_name,
        "p_cron_expr": cron_expr,
        "p_input": {
            "proc_inst_id": event['process_id'],
            "activity_id": event['event_id']
        }
    }
    result = execute_rpc("register_cron_intermidiated", params)
    return result
def _persist_process_data(process_instance: ProcessInstance, process_result: ProcessResult, 
                         process_result_json: dict, process_definition, tenant_id: Optional[str] = None):
    """Persist process data to database and vector store"""
    # Upsert workitems
    upsert_todo_workitems(process_instance.model_dump(), process_result_json, process_definition, tenant_id)
    completed_workitems = upsert_completed_workitem(process_instance.model_dump(), process_result_json, process_definition, tenant_id)
    next_workitems = upsert_next_workitems(process_instance.model_dump(), process_result_json, process_definition, tenant_id)
    
    # Upsert process instance
    if process_instance.status == "NEW":
        process_instance.proc_inst_name = process_result.instanceName
    _, process_instance = upsert_process_instance(process_instance, tenant_id)
    
    appliedFeedback = False
    if completed_workitems:
        for completed_workitem in completed_workitems:
            user_info = fetch_assignee_info(completed_workitem.user_id)
            ui_definition = fetch_ui_definition_by_activity_id(completed_workitem.proc_def_id, completed_workitem.activity_id, tenant_id)
            form_html = ui_definition.html if ui_definition else None
            form_id = ui_definition.id if ui_definition else None
            if completed_workitem.output:
                output = completed_workitem.output.get(form_id)
            else:
                output = {}
            message_data = {
                "role": "system" if user_info.get("name") == "external_customer" else "user",
                "name": user_info.get("name"),
                "email": user_info.get("email"),
                "profile": user_info.get("info", {}).get("profile", ""),
                "content": "",
                "jsonContent": output if output else {},
                "htmlContent": form_html if form_html else "",
                "contentType": "html" if form_html else "text"
            }
            upsert_chat_message(completed_workitem.proc_inst_id, message_data, tenant_id)
            if completed_workitem.temp_feedback and completed_workitem.temp_feedback not in [None, ""]:
                appliedFeedback = True

    if process_result.cannotProceedErrors:
        reason = "\n".join(error.reason for error in process_result.cannotProceedErrors)
        message_json = json.dumps({"role": "system", "content": reason})
        upsert_chat_message(process_instance.proc_inst_id, message_json, tenant_id)
    else:
        description = {
            "referenceInfo": process_result_json.get("referenceInfo", []),
            "completedActivities": process_result_json.get("completedActivities", []),
            "nextActivities": process_result_json.get("nextActivities", []),
            "appliedFeedback": appliedFeedback
        }
        message_json = json.dumps({
            "role": "system",
            "contentType": "json",
            "jsonContent": description
        })
        upsert_chat_message(process_instance.proc_inst_id, message_json, tenant_id)
    
    # Update process_result_json
    process_result_json["instanceId"] = process_instance.proc_inst_id
    process_result_json["instanceName"] = process_instance.proc_inst_name
    process_result_json["workitemIds"] = [workitem.id for workitem in next_workitems] if next_workitems else []
    
    # Add to vector store
    content_str = json.dumps(process_instance.dict(exclude={'process_definition'}), ensure_ascii=False, indent=2)
    metadata = {
        "tenant_id": process_instance.tenant_id,
        "type": "process_instance"
    }
    vector_store = get_vector_store()
    vector_store.add_documents([Document(page_content=content_str, metadata=metadata)])

def _check_service_tasks(process_instance: ProcessInstance, process_result_json: dict, process_definition):
    try:
        for activity in process_result_json.get("nextActivities", []):
            activity_obj = process_definition.find_activity_by_id(activity.get("nextActivityId"))
            if activity_obj and activity_obj.type == "serviceTask":
                next_workitem = fetch_workitem_by_proc_inst_and_activity(process_instance.proc_inst_id, activity_obj.id, process_instance.tenant_id)
                if next_workitem:
                    upsert_workitem({
                        "id": next_workitem.id,
                        "status": "SUBMITTED",
                    }, process_instance.tenant_id)
    except Exception as e:
        print(f"[ERROR] Failed to check service tasks: {str(e)}")
        raise e
    
def execute_next_activity(process_result_json: dict, tenant_id: Optional[str] = None) -> str:
    try:
        process_result = ProcessResult(**process_result_json)
        
        # Create or get process instance
        process_instance = _create_or_get_process_instance(process_result, process_result_json, tenant_id)
        process_definition = process_instance.process_definition
        
        # Update process variables
        _update_process_variables(process_instance, process_result.fieldMappings)
        
        # Regester event
        _register_event(process_instance, process_result, process_result_json, process_definition)
        
        # Process next activities
        _process_next_activities(process_instance, process_result, process_result_json, process_definition)
        
        # Execute script tasks
        _execute_script_tasks(process_instance, process_result, process_result_json, process_definition)
        
        # Persist data
        _persist_process_data(process_instance, process_result, process_result_json, process_definition, tenant_id)
        
        # Check service tasks
        _check_service_tasks(process_instance, process_result_json, process_definition)
        
        return json.dumps(process_result_json)
    except Exception as e:
        message_json = json.dumps({"role": "system", "content": str(e)})
        upsert_chat_message(process_instance.proc_inst_id, message_json, tenant_id)
        raise HTTPException(status_code=500, detail=str(e)) from e

MEMENTO_SERVICE_URL = os.getenv("MEMENTO_SERVICE_URL", "http://memento-service:8005")

def process_output(workitem, tenant_id):
    try:
        if workitem["output"] is None or workitem["output"] == {}:
            return
        url = f"{MEMENTO_SERVICE_URL}/process/database"
        response = requests.post(url, json={
            "storage_type": "database",
            "options": {
                "proc_inst_id": workitem["proc_inst_id"],
                "activity_id": workitem["activity_id"],
                "tenant_id": tenant_id
            }
        })
        return response.json()
    except Exception as e:
        raise HTTPException(status_code=500, detail=str(e))



def get_workitem_position(workitem: dict) -> Tuple[bool, bool]:
    """
    워크아이템이 프로세스 정의에서 첫 번째 또는 마지막 워크아이템인지 판별
    startEvent와 연결된 액티비티가 첫 번째, endEvent와 연결된 액티비티가 마지막
    
    Returns:
        Tuple[bool, bool]: (is_first, is_last)
    """
    proc_inst_id = workitem.get('proc_inst_id')
    proc_def_id = workitem.get('proc_def_id')
    activity_id = workitem.get('activity_id')
    tenant_id = workitem.get('tenant_id')
    
    if not proc_inst_id or proc_inst_id == "new" or not proc_def_id or not activity_id:
        return False, False
    
    try:
        # 프로세스 정의 조회
        process_definition_json = fetch_process_definition(proc_def_id, tenant_id)
        process_definition = load_process_definition(process_definition_json)
        
        # 첫 번째 액티비티 확인 (startEvent와 연결된 액티비티)
        is_first = process_definition.is_starting_activity(activity_id)
        
        # 마지막 액티비티 확인 (endEvent와 연결된 액티비티)
        end_activity = process_definition.find_end_activity()
        is_last = end_activity and end_activity.id == activity_id
        
        return is_first, is_last
        
    except Exception as e:
        print(f"[ERROR] Failed to determine workitem position for {workitem.get('id')}: {str(e)}")
        return False, False

def update_instance_status_on_error(workitem: dict, is_first: bool, is_last: bool):
    """
    예외 발생 시 인스턴스 상태를 업데이트
    """
    proc_inst_id = workitem.get('proc_inst_id')
    if not proc_inst_id or proc_inst_id == "new":
        return
    
    try:
        if is_first:
            process_instance = fetch_process_instance(proc_inst_id, workitem.get('tenant_id'))
            if process_instance:
                process_instance.status = "RUNNING"
                upsert_process_instance(process_instance, workitem.get('tenant_id'))
                print(f"[INFO] Updated instance {proc_inst_id} status to RUNNING due to first workitem failure")
        
        elif is_last:
            process_instance = fetch_process_instance(proc_inst_id, workitem.get('tenant_id'))
            if process_instance:
                process_instance.status = "COMPLETED"
                upsert_process_instance(process_instance, workitem.get('tenant_id'))
                print(f"[INFO] Updated instance {proc_inst_id} status to COMPLETED due to last workitem failure")
                
    except Exception as e:
        print(f"[ERROR] Failed to update instance status for {proc_inst_id}: {str(e)}")

def get_field_value(field_info: str, process_definition: Any, process_instance_id: str, tenant_id: str):
    """
    산출물에서 특정 필드의 값을 추출
    """
    try:
        field_value = {}
        process_definition_id = process_definition.processDefinitionId
        split_field_info = field_info.split('.')
        form_id = split_field_info[0]
        field_id = split_field_info[1]
        activity_id = form_id.replace("_form", "").replace(f"{process_definition_id}_", "")
        
        workitem = fetch_workitem_by_proc_inst_and_activity(process_instance_id, activity_id, tenant_id)
        if workitem:
            field_value[form_id] = {}
            output = workitem.output
            if output:
                if output.get(form_id) and output.get(form_id).get(field_id):
                    field_value[form_id][field_id] = output.get(form_id).get(field_id)
                else:
                    return None
            else:
                return None

        return field_value
    except Exception as e:
        print(f"[ERROR] Failed to get output field value for {field_info}: {str(e)}")
        return None

def group_fields_by_form(field_values: dict) -> dict:
    """
    필드 값들을 폼별로 그룹화하는 공통 함수
    
    Args:
        field_values: {'form_id.field_name': {'form_id': {'field_name': value}}, ...} 형태의 딕셔너리
    
    Returns:
        {'form_id': {'field_name': value, ...}, ...} 형태의 그룹화된 딕셔너리
    """
    form_groups = {}
    
    for field_key, field_value in field_values.items():
        if not field_value:
            continue
            
        form_id = field_key.split('.')[0]
        if form_id not in form_groups:
            form_groups[form_id] = {}
        
        field_id = field_key.split('.')[1] if '.' in field_key else field_key
        
        if isinstance(field_value, dict) and form_id in field_value:
            actual_value = field_value[form_id].get(field_id)
            if actual_value is not None:
                form_groups[form_id][field_id] = actual_value
    
    return {form_id: fields for form_id, fields in form_groups.items() if fields}

def get_input_data(workitem: dict, process_definition: Any):
    """
    워크아이템 실행에 필요한 입력 데이터 추출
    """
    try:
        activity_id = workitem.get('activity_id')
        activity = process_definition.find_activity_by_id(activity_id)

        if not activity:
            return None
        
        input_data = {}
        input_fields = activity.inputData
        if len(input_fields) != 0:
            # 각 필드의 값을 가져오기
            field_values = {}
            for input_field in input_fields:
                field_value = get_field_value(input_field, process_definition, workitem.get('proc_inst_id'), workitem.get('tenant_id'))
                if field_value:
                    field_values[input_field] = field_value
            
            # 폼별로 그룹화
            grouped_data = group_fields_by_form(field_values)
            input_data.update(grouped_data)

        return input_data

    except Exception as e:
        print(f"[ERROR] Failed to get selected info for {workitem.get('id')}: {str(e)}")
        return None

def get_gateway_condition_data(workitem: dict, process_definition: Any, gateway_id: str):
    """
    워크아이템 실행에 필요한 게이트웨이 조건 데이터 추출
    """
    try:
        gateway = process_definition.find_gateway_by_id(gateway_id)
        if not gateway:
            return None
        
        condition_data = {}
        if gateway.conditionData:
            process_instance_id = workitem.get('proc_inst_id')
            # 각 필드의 값을 가져오기
            field_values = {}
            for condition_field in gateway.conditionData:
                field_value = get_field_value(condition_field, process_definition, process_instance_id, workitem.get('tenant_id'))
                if field_value:
                    field_values[condition_field] = field_value
            
            # 폼별로 그룹화
            grouped_data = group_fields_by_form(field_values)
            condition_data.update(grouped_data)

        return condition_data
    except Exception as e:
        print(f"[ERROR] Failed to get gateway condition data for {workitem.get('id')}: {str(e)}")
        return None

async def handle_workitem(workitem):
    # 워크아이템 위치 판별
    is_first, is_last = get_workitem_position(workitem)

    if workitem['retry'] >= 3:
        update_instance_status_on_error(workitem, is_first, is_last)
        return

    activity_id = workitem['activity_id']
    process_definition_id = workitem['proc_def_id']
    process_instance_id = workitem['proc_inst_id']
    tenant_id = workitem['tenant_id']

    process_definition_json = fetch_process_definition(process_definition_id, tenant_id)
    process_definition = load_process_definition(process_definition_json)
    
    if workitem['user_id'] != "external_customer":
        if workitem['user_id'] and ',' in workitem['user_id']:
            user_ids = workitem['user_id'].split(',')
            user_info = []
            for user_id in user_ids:
                assignee_info = fetch_assignee_info(user_id)
                user_info.append({
                    "name": assignee_info.get("name", user_id),
                    "email": assignee_info.get("email", user_id),
                    "type": assignee_info.get("type", "unknown"),
                    "info": assignee_info.get("info", {})
                })
        else:
            assignee_info = fetch_assignee_info(workitem['user_id'])
            user_info = {
                "name": assignee_info.get("name", workitem['user_id']),
                "email": assignee_info.get("email", workitem['user_id']),
                "type": assignee_info.get("type", "unknown"),
                "info": assignee_info.get("info", {})
            }
    else:
        user_info = {
            "name": "외부 고객",
            "type": "external_customer",
            "email": workitem['user_id'],
            "info": {}
        }

    today = datetime.now().strftime("%Y-%m-%d")
    ui_definition = fetch_ui_definition_by_activity_id(process_definition_id, activity_id, tenant_id)
    output = {}
    if workitem['output'] and isinstance(workitem['output'], str):
        output = json.loads(workitem['output'])
    else:
        output = workitem['output']
    form_id = ui_definition.id if ui_definition else None
    if form_id and output.get(form_id):
        output = output.get(form_id)
        
    try:
        next_activities = []
        gateway_condition_data = None
        if process_definition:
            next_activities = [activity.id for activity in process_definition.find_next_activities(activity_id)]
            for act_id in next_activities:
                if process_definition.find_gateway_by_id(act_id):
                    try:
                        gateway_condition_data = get_gateway_condition_data(workitem, process_definition, act_id)
                    except Exception as e:
                        print(f"[ERROR] Failed to get gateway condition data for {workitem.get('id')}: {str(e)}")
                        gateway_condition_data = None

        workitem_input_data = None
        try:
            workitem_input_data = get_input_data(workitem, process_definition)
        except Exception as e:
            print(f"[ERROR] Failed to get selected info for {workitem.get('id')}: {str(e)}")
    
        chain_input = {
            "activities": process_definition.activities,
            "gateways": process_definition_json.get('gateways', []),
            "events": process_definition_json.get('events', []),
            "sequences": process_definition.sequences,
            "instance_id": process_instance_id,
            "instance_name_pattern": process_definition_json.get("instanceNamePattern") or "",
            "process_definition_id": process_definition_id,
            "activity_id": activity_id,
            "user_email": workitem['user_id'] if not workitem['user_id'] or ',' not in workitem['user_id'] else ','.join(workitem['user_id'].split(',')),
            "output": output,
            "today": today,
            "role_bindings": workitem.get('assignees', []),
            "next_activities": next_activities,
            "previous_outputs": workitem_input_data,
            "user_feedback_message": workitem.get('temp_feedback', ''),
            "gateway_condition_data": gateway_condition_data
        }
        
        collected_text = ""
        num_of_chunk = 0
        async for chunk in model.astream(prompt.format(**chain_input)):
            token = chunk.content
            collected_text += token
            upsert_queue.put((
                {
                    "id": workitem['id'],
                    "log": collected_text
                },
                tenant_id
            ))
            num_of_chunk += 1
            if num_of_chunk % 10 == 0:
                upsert_workitem({"id": workitem['id'], "log": collected_text}, tenant_id)

        # Enhanced JSON parsing with retry mechanism
        parsed_output = None
        max_retries = 3
        retry_count = 0
        
        while retry_count < max_retries:
            try:
                parsed_output = parser.parse(collected_text)
                break
            except Exception as parse_error:
                retry_count += 1
                print(f"[WARNING] JSON parsing attempt {retry_count} failed for workitem {workitem['id']}: {str(parse_error)}")
                
                if retry_count >= max_retries:
                    # Log the problematic response for debugging
                    print(f"[ERROR] All JSON parsing attempts failed. Raw response: {collected_text[:500]}...")
                    
                    # Update workitem with error status
                    upsert_workitem({
                        "id": workitem['id'],
                        "status": "ERROR",
                        "log": f"JSON parsing failed after {max_retries} attempts: {str(parse_error)}"
                    }, tenant_id)
                    
                    # Send error message to chat
                    error_message = json.dumps({
                        "role": "system", 
                        "content": f"JSON 파싱 오류가 발생했습니다: {str(parse_error)}"
                    })
                    upsert_chat_message(process_instance_id, error_message, tenant_id)
                    
                    raise parse_error
                
                # Wait a bit before retrying
                await asyncio.sleep(0.5)
        
        if parsed_output is None:
            raise Exception("Failed to parse JSON response after all retry attempts")
        
        result = execute_next_activity(parsed_output, tenant_id)
        result_json = json.loads(result)
        
    except Exception as e:
        print(f"[ERROR] Error in handle_workitem for workitem {workitem['id']}: {str(e)}")
        raise e

    if result_json:
        if result_json.get("cannotProceedErrors"):
            upsert_workitem({
                "id": workitem['id'],
                "status": "IN_PROGRESS",
            }, tenant_id)
            return
        else:
            upsert_workitem({
                "id": workitem['id'],
                "status": "DONE",
            }, tenant_id)
        
        try:
            print(f"[DEBUG] process_output for workitem {workitem['id']}")
            process_output(workitem, tenant_id)
        except Exception as e:
            print(f"[ERROR] Error in process_output for workitem {workitem['id']}: {str(e)}")

async def handle_agent_workitem(workitem):
    """
    에이전트 업무를 처리하는 함수
    agent_processor의 handle_workitem_with_agent를 사용합니다.
    """
    # 워크아이템 위치 판별
    is_first, is_last = get_workitem_position(workitem)

    if workitem['retry'] >= 3:
        # 예외 발생 시 인스턴스 상태 업데이트
        update_instance_status_on_error(workitem, is_first, is_last)
        return
    
    try:
        print(f"[DEBUG] Starting agent workitem processing for: {workitem['id']}")
        
        # 에이전트 정보 가져오기
        if workitem['user_id'] and ',' in workitem['user_id']:
            agent_ids = workitem['user_id'].split(',')
            agent_info = []
            for agent_id in agent_ids:
                agent_info.append(fetch_user_info(agent_id))
        else:
            agent_id = workitem['user_id']
            agent_info = [fetch_user_info(agent_id)] if agent_id else []
        
        if not agent_info:
            print(f"[ERROR] Agent not found: {agent_id}")
            upsert_workitem({
                "id": workitem['id'],
                "status": "DONE",
                "description": f"Agent not found: {agent_id}"
            }, workitem['tenant_id'])
            return
        
        # 프로세스 정의와 액티비티 정보 가져오기
        process_definition_json = fetch_process_definition(workitem['proc_def_id'], workitem['tenant_id'])
        process_definition = load_process_definition(process_definition_json)
        activity = process_definition.find_activity_by_id(workitem['activity_id'])
        
        if not activity:
            print(f"[ERROR] Activity not found: {workitem['activity_id']}")
            return
        
        # handle_workitem_with_agent 호출
        result = await handle_workitem_with_agent(workitem, activity, agent_info)
        
        if result is not None:
            print(f"[DEBUG] Agent workitem completed successfully: {workitem['id']}")
        else:
            print(f"[ERROR] Agent workitem failed: {workitem['id']}")
            upsert_workitem({
                "id": workitem['id'],
                "log": "Agent processing failed"
            }, workitem['tenant_id'])
        
    except Exception as e:
        print(f"[ERROR] Error in handle_agent_workitem for workitem {workitem['id']}: {str(e)}")
        raise e 


async def handle_service_workitem(workitem):
    """
    서비스 업무를 처리하는 함수
    """
    # 워크아이템 위치 판별
    is_first, is_last = get_workitem_position(workitem)

    if workitem['retry'] >= 3:
        # 예외 발생 시 인스턴스 상태 업데이트
        update_instance_status_on_error(workitem, is_first, is_last)
        return

    def extract_tool_results_from_agent_messages(messages):
        """
        LangChain agent의 메시지 리스트에서 도구 실행 결과만 추출하여
        {tool_name: {status, ...}} 형태의 딕셔너리로 반환
        """
        tool_results = {}
        for msg in messages:
            # ToolMessage: content가 JSON 문자열일 수 있음
            if hasattr(msg, "name") and hasattr(msg, "content"):
                try:
                    content = msg.content
                    if content and (content.startswith("{") or content.startswith("[")):
                        parsed = json.loads(content)
                        if isinstance(parsed, dict) and "status" in parsed:
                            tool_results[msg.name] = parsed
                        elif isinstance(parsed, list):
                            for item in parsed:
                                if isinstance(item, dict) and "status" in item:
                                    tool_results[msg.name] = item
                except Exception:
                    continue
            # AIMessage: additional_kwargs에 tool_calls가 있을 수 있음
            elif hasattr(msg, "additional_kwargs"):
                tool_calls = msg.additional_kwargs.get("tool_calls", [])
                for call in tool_calls:
                    tool_name = call.get("function", {}).get("name")
                    arguments = call.get("function", {}).get("arguments")
                    if tool_name and arguments:
                        try:
                            args = json.loads(arguments)
                            tool_results[tool_name] = args
                        except Exception:
                            tool_results[tool_name] = arguments
        return tool_results

    try:
        print(f"[DEBUG] Starting service workitem processing for: {workitem['id']}")
        
        agent_id = workitem['user_id']
        tenant_id = workitem['tenant_id']
        agent_info = None
        if not agent_id:
            print(f"[ERROR] No agent ID found in workitem: {workitem['id']}")
            upsert_workitem({
                "id": workitem['id'],
                "log": "No agent ID found"
            }, tenant_id)
            return
        
        if agent_id and ',' in agent_id:
            agent_ids = workitem['user_id'].split(',')
            for agent_id in agent_ids:
                assignee_info = fetch_assignee_info(agent_id)
                if assignee_info and assignee_info.get("type") == "agent":
                    agent_info = fetch_user_info(agent_id)
                    break
        else:
            assignee_info = fetch_assignee_info(agent_id)
            if assignee_info and assignee_info.get("type") == "agent":
                agent_info = fetch_user_info(agent_id)

        if not agent_info:
            print(f"[ERROR] Agent not found: {agent_id}")
            upsert_workitem({
                "id": workitem['id'],
                "log": f"Agent not found: {agent_id}"
            }, tenant_id)
            return

        results = await mcp_processor.execute_mcp_tools(workitem, agent_info, tenant_id)
        messages = results.get("messages", [])
        
        if messages:
            tool_results = extract_tool_results_from_agent_messages(messages)
        else:
            tool_results = {}

        if not tool_results:
            print(f"[ERROR] MCP tools execution failed: No tool results found")
            upsert_workitem({
                "id": workitem['id'],
                "log": "MCP tools execution failed: No tool results found"
            }, tenant_id)
            # return

        error_count = 0
        success_count = 0
        result_summary = []
        
        for tool_name, result in tool_results.items():
            if isinstance(result, dict) and result.get("status") == "success":
                success_count += 1
                connection_type = result.get("connection_type", "unknown")
                result_summary.append(f"{tool_name} ({connection_type}): 성공")
            else:
                error_count += 1
                connection_type = result.get("connection_type", "unknown") if isinstance(result, dict) else "unknown"
                error_msg = result.get('error', 'Unknown error') if isinstance(result, dict) else str(result)
                result_summary.append(f"{tool_name} ({connection_type}): 실패 - {error_msg}")
        
        if error_count == 0:
            log_message = f"모든 MCP 도구 실행 완료: {', '.join(result_summary)}"
        elif success_count > 0:
            log_message = f"일부 MCP 도구 실행 완료: {', '.join(result_summary)}"
        else:
            log_message = f"모든 MCP 도구 실행 실패: {', '.join(result_summary)}"
        
        upsert_workitem({
            "id": workitem['id'],
            "status": "DONE",
            "log": log_message,
            "output": tool_results
        }, tenant_id)
        
        # 채팅 메시지 추가
        def summarize_agent_messages(messages):
            lines = []
            for msg in messages:
                role = getattr(msg, 'role', None) or getattr(msg, 'name', None) or msg.__class__.__name__
                content = getattr(msg, 'content', None)
                if content:
                    lines.append(f"[{role}] {content}")
            return '\n'.join(lines)

        summarized_messages = summarize_agent_messages(messages)
        # 채팅 메시지 추가
        def get_last_ai_message_content(messages):
            last_content = ""
            for msg in reversed(messages):
                if msg.__class__.__name__ == "AIMessage" and hasattr(msg, "content"):
                    last_content = msg.content
                    break
            return last_content

        last_ai_content = get_last_ai_message_content(messages)
        message_data = {
            "role": "system",
            "content": last_ai_content,
            "jsonContent": tool_results
        }
        upsert_chat_message(workitem['proc_inst_id'], message_data, tenant_id)
        
        # 리소스 정리
        await mcp_processor.cleanup()
                
    except Exception as e:
        print(f"[ERROR] Error in handle_service_workitem for workitem {workitem['id']}: {str(e)}")
        
        # 에러 상태로 워크아이템 업데이트
        upsert_workitem({
            "id": workitem['id'],
            "log": f"Service workitem processing failed: {str(e)}"
        }, workitem['tenant_id'])
        
        # 에러 메시지를 채팅에 추가
        error_message = json.dumps({
            "role": "system",
            "content": f"서비스 업무 처리 중 오류가 발생했습니다: {str(e)}"
        })
        upsert_chat_message(workitem['proc_inst_id'], error_message, workitem['tenant_id'])
        
        # 리소스 정리
        try:
            await mcp_processor.cleanup()
        except:
            pass
        
        raise e<|MERGE_RESOLUTION|>--- conflicted
+++ resolved
@@ -261,35 +261,15 @@
   ],
   "nextActivities": [
     {{
-<<<<<<< HEAD
       "nextActivityId": "activity id or event id",
       "nextActivityName": "activity name or event name",
       "nextUserEmail": "user email or agent id",
       "type": "activity | event",
-=======
-      "nextActivityId": "activity_id",
-      "nextActivityName": "activity_name",
-      "nextUserEmail": "email_or_agent_id",
-      "type": "activity",
->>>>>>> a5dccf80
       "result": "IN_PROGRESS",
       "description": "다음 활동에 대한 설명 (Korean)",
       "expression": "cron expression", // If type is event, this field is required.
       "dueDate": "YYYY-MM-DD" // If type is event, this field is required.
     }},
-<<<<<<< HEAD
-=======
-    {{
-      "nextActivityId": "event_id",
-      "nextActivityName": "event_name",
-      "nextUserEmail": "email_or_agent_id",
-      "type": "event",
-      "expression": "cron expression",
-      "dueDate": "YYYY-MM-DD",
-      "result": "IN_PROGRESS",
-      "description": "다음 활동에 대한 설명 (Korean)"
-    }}
->>>>>>> a5dccf80
   ],
   "cannotProceedErrors": [
     {{
