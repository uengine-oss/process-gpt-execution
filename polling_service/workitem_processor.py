from langchain.prompts import PromptTemplate
from langchain_openai import ChatOpenAI
from langchain.schema import Document
from langchain.output_parsers.json import SimpleJsonOutputParser
from pydantic import BaseModel
from typing import List, Optional, Any, Tuple
import json
import re
import uuid
import requests
import os
import asyncio
from dotenv import load_dotenv
from datetime import datetime
from fastapi import HTTPException
import threading
import queue
import time

from database import (
    fetch_process_definition, fetch_process_instance, fetch_ui_definition,
    fetch_ui_definition_by_activity_id, fetch_user_info, fetch_assignee_info, 
    get_vector_store, fetch_workitem_by_proc_inst_and_activity, upsert_process_instance, 
    upsert_completed_workitem, upsert_next_workitems, upsert_chat_message, 
    upsert_todo_workitems, upsert_workitem, delete_workitem, ProcessInstance,
    fetch_todolist_by_proc_inst_id, execute_rpc, upsert_cancelled_workitem, insert_process_instance
)
from process_definition import load_process_definition
from code_executor import execute_python_code
from smtp_handler import generate_email_template, send_email
from agent_processor import handle_workitem_with_agent
from mcp_processor import mcp_processor


if os.getenv("ENV") != "production":
    load_dotenv(override=True)

# ChatOpenAI 객체 생성
model = ChatOpenAI(model="gpt-4o", streaming=True, temperature=0)

# parser 생성
class CustomJsonOutputParser(SimpleJsonOutputParser):
    def parse(self, text: str) -> dict:
        # Multiple parsing strategies to handle various response formats
        
        # Strategy 1: Extract JSON from markdown code blocks
        json_patterns = [
            r'```json\n(.*?)\n```',  # Standard markdown JSON
            r'```\n(.*?)\n```',      # Generic code block
            r'```(.*?)```',           # Code block without newlines
        ]
        
        for pattern in json_patterns:
            match = re.search(pattern, text, re.DOTALL)
            if match:
                try:
                    return json.loads(match.group(1).strip())
                except json.JSONDecodeError:
                    continue
        
        # Strategy 2: Try to find JSON object directly in the text
        # Look for content that starts with { and ends with }
        json_start = text.find('{')
        json_end = text.rfind('}')
        
        if json_start != -1 and json_end != -1 and json_end > json_start:
            json_content = text[json_start:json_end + 1]
            try:
                return json.loads(json_content)
            except json.JSONDecodeError:
                pass
        
        # Strategy 3: Clean up common LLM artifacts and try again
        cleaned_text = text.strip()
        # Remove common prefixes
        prefixes_to_remove = [
            "Here is the JSON output based on the provided information and process definition:",
            "Here is the JSON response:",
            "The result is:",
            "JSON output:",
            "Response:",
        ]
        
        for prefix in prefixes_to_remove:
            if cleaned_text.startswith(prefix):
                cleaned_text = cleaned_text[len(prefix):].strip()
        
        # Try parsing the cleaned text
        try:
            return json.loads(cleaned_text)
        except json.JSONDecodeError:
            pass
        
        # Strategy 4: Try to extract and fix common JSON formatting issues
        # Remove any text before the first { and after the last }
        first_brace = cleaned_text.find('{')
        last_brace = cleaned_text.rfind('}')
        
        if first_brace != -1 and last_brace != -1:
            json_content = cleaned_text[first_brace:last_brace + 1]
            try:
                return json.loads(json_content)
            except json.JSONDecodeError as e:
                # Try to fix common issues
                fixed_content = self._fix_common_json_issues(json_content)
                try:
                    return json.loads(fixed_content)
                except json.JSONDecodeError:
                    pass
        
        raise ValueError(f"Could not parse JSON from text: {text[:200]}...")
    
    def _fix_common_json_issues(self, json_content: str) -> str:
        """Fix common JSON formatting issues from LLM responses"""
        # Remove trailing commas before closing brackets/braces
        json_content = re.sub(r',(\s*[}\]])', r'\1', json_content)
        
        # Fix unquoted property names
        json_content = re.sub(r'(\s*)(\w+)(\s*):', r'\1"\2"\3:', json_content)
        
        # Fix single quotes to double quotes
        json_content = json_content.replace("'", '"')
        
        # Fix boolean values
        json_content = re.sub(r':\s*true\s*([,}])', r': true\1', json_content)
        json_content = re.sub(r':\s*false\s*([,}])', r': false\1', json_content)
        
        # Fix missing quotes around string values
        json_content = re.sub(r':\s*([^"][^,}\]]*[^"\s,}\]])', r': "\1"', json_content)
        
        # Fix newlines and special characters in strings
        json_content = json_content.replace('\n', '\\n').replace('\r', '\\r').replace('\t', '\\t')
        
        # Fix unescaped quotes within strings
        json_content = re.sub(r'([^\\])"([^"]*?)([^\\])"', r'\1"\2\\"\3"', json_content)
        
        return json_content

parser = CustomJsonOutputParser()

prompt_completed = PromptTemplate.from_template(
"""
You are a BPMN Completion Extractor.

Goal:
- 이번 스텝에서 **완료된 액티비티/이벤트만** 산출한다.
- 다음 액티비티는 계산하지 않는다.

Inputs:
Process Definition:
- activities: {activities}
- events and gateways: {gateways}
- sequences: {sequences}
- attached_activities: {attached_activities}
- subProcesses: {subProcesses}

Current Step:
- activity_id: {activity_id}
- user: {user_email}
- submitted_output: {output}

Runtime Context:
- previous_outputs: {previous_outputs}
- today: {today}
- gateway_condition_data: {gateway_condition_data}
<<<<<<< HEAD
- sequence_conditions: {sequence_conditions}
- instance_name_pattern: {instance_name_pattern}

--- OPTIONAL USER FEEDBACK ---
- message_from_user: {user_feedback_message}

If message_from_user is not empty:
- Carefully interpret the message to determine if any part of the result should be temporarily modified.
- Common changes include:
  - Wrong user assignment (e.g., 담당자 잘못 지정)
  - Incorrect or missing variables
  - Incorrect description wording
  - Request for different activity routing
- Use your best judgment to revise output accordingly.
- Changes should be applied **provisionally** and marked as feedback-applied.
- Indicate in the `description` (in Korean) that the result has been adjusted based on user feedback.
- Do not assume the user wants to override everything — only update what's explicitly or implicitly requested.

Instructions:

Step 1. Merge output variables
- Merge submitted_output and previous_outputs into a single key-value dictionary called merged_outputs.
- Use merged_outputs for all condition evaluation and variable extraction.
- Do not fabricate or infer values that are not present.

Step 2. Detect events
- Check all events in the `events` list that contain a cron-style `expression` field.
  - Do not restrict to a specific event type (e.g., intermediateThrowEvent).
  - Supported types may include: "intermediateThrowEvent", "boundaryEvent", "startTimerEvent", etc.
- Do not rely on predefined expression values.
- Instead, infer the appropriate cron expression dynamically using merged_outputs and the current date.
- Identify any date field in merged_outputs that is likely associated with the event (e.g., payment_date, due_date, etc).
- If today's date matches that value, proceed to the next check.
- Only consider the event as valid if at least one of the following is true:
  1. It is reachable from the current activity via the `sequences` graph (forward traversal), or
  2. It is directly attached to the current activity (via `attached_activities`)
- When the event is due and valid:
  - Extract the day and month from the matched field.
  - Generate a cron expression in the format `"0 0 DD MM *"` (e.g., "0 0 30 7 *").
  - Use this value as `expression` in both nextActivities and completedActivities (for display only).
  - Set `interruptByEvent = true`.
  - Return **only** this event in `nextActivities`, in the following format:
  - Do **not** evaluate or return any gateway-based activities when an interrupting event is triggered.

Step 3. If no event overrides, evaluate next activities
- For each next_activities item, match its sequence condition.
- Evaluate the condition using merged_outputs.
- If no condition is matched, return a PROCEED_CONDITION_NOT_MET error.

Step 4. Determine valid next activities (**중요: attachedEvents와의 동시 추가**)
- For each item in next_activities, check the sequence condition from the current activity.
- If there is no condition, include the target activity.
- If a condition exists, evaluate it using merged_outputs.
  - Example: "stock_quantity >= order_quantity"
  - Only include the activity if the condition evaluates to true.
- **When including an activity in nextActivities,**
  - **If the activity appears as activity_id in attached_activities,**
    - **For each event_id in its attached_events array,**
      - **If the event_id is not in completedActivities or cancelledActivities,**
        - **ALWAYS also add this event as a separate entry in nextActivities (type: "event").**
    - **즉, nextActivities에 attachedEvents가 있는 액티비티가 다음 액티비티라면, 해당 event들도 반드시 별도의 nextActivity 엔트리로 함께 추가해야 한다.**
- Same inputs must always produce the same nextActivities. Do not randomly vary this.

Step 5. Assign next user
- Use roleBindings.endpoint to assign nextUserEmail. If a list, pick the first item.
- If the target role is an external customer, use email from merged_outputs.
- If no valid email is found, return DATA_FIELD_NOT_EXIST error.

Step 6. Instance Name
- Use instance_name_pattern if provided; otherwise fallback to "processDefinitionId.key" from submitted_output, with total length ≤ 20 characters.

Step 7. Compose process description
- In Korean, explain what activity was completed, what decisions were made, and what happens next.
- If useful data is available, include a list of reference info at the end in the format:
  - 주문 상품: 삼성 노트북
  - 재고 수량: 10
- Omit the list entirely if no meaningful information is available.

Output format (must be wrapped in ```json and ``` markers):
=======

Instructions:
1) 기본 완료 기록
- 현재 activity_id를 type="activity", result="DONE"으로 completedActivities에 추가한다.

2) 동일 레벨 집합 계산(피드백 제외) — merged_outputs에 채운다
- 변경된(보수적) 정의:
  1. 먼저 current의 즉시 타겟 집합 T를 구한다:
     T = {{ seq.target | seq ∈ sequences AND seq.source == activity_id }}.
  2. 만약 T에 게이트웨이 ID가 포함되어 있다면(즉 current가 게이트웨이로 이어져 분기를 트리거하는 경우):
     - 각 게이트웨이 G ∈ T에 대해 G의 타입을 확인한다 (gateways에 정의된 G.type).
     - **G.type == "parallelGateway"** 인 경우에만, 동일 레벨 집합에 G의 outgoing targets(=브랜치 시작 노드들)를 포함한다:
         branch_nodes_G = {{ s.target | s ∈ sequences AND s.source == G }}.
       동일 레벨 집합 = {activity_id} ∪ (⋃ branch_nodes_G over parallel gateways in T).
     - **G.type == "exclusiveGateway" 또는 "inclusiveGateway"** (또는 기타 조건부 게이트웨이) 인 경우:
       - 보수적 접근으로 자동 확장을 하지 않는다. 동일 레벨 집합 = {activity_id}.
  3. 만약 T에 게이트웨이가 없다면(=current가 단순히 다음 노드로 연결되는 경우):
     동일 레벨 집합 = {activity_id}.
  4. **중요:** 이전 로직에서 사용하던 역방향 집계(`same_level_sources = {{ seq.source | seq.target ∈ T }}`)는 사용하지 않는다. 이로써 게이트웨이를 통해 연결된 다른 독립 분기(형제 노드)들이 잘못 포함되는 것을 방지한다.
  5. 동일 레벨 집합에서 activities[id].type == "feedback" 인 항목은 제외한다.
  6. 이 동일 레벨 집합의 id들로만 merged_outputs 배열을 구성한다(중복 제거).
  7. 동일 레벨 집합의 id들 중 completedActivities에 아직 없는 항목은 type="activity", result="DONE"으로 추가한다.
     - description에는 "동일 레벨 완료 세트 추가"라고 표기한다.

(설명: 위 절차는 BPMN 2.0의 분기 의미를 존중합니다. parallel은 병렬 실행의 동등 레벨로 간주될 수 있어 branch 시작 노드를 merged_outputs에 포함할 수 있지만, exclusive/inclusive 등 조건 분기에서는 자동으로 형제 노드를 완료로 처리하면 안 되므로 포함하지 않습니다.)

3) 붙은 이벤트의 완료(오늘 기준)
- 현재 activity_id에 directly attached된 이벤트(attached_activities)를 확인한다.
- today 기준으로 도래한 이벤트만 completedActivities에 type="event", result="DONE"으로 추가한다.
  - expression은 "0 0 DD MM *", dueDate는 "YYYY-MM-DD".
  - 이 이벤트 id는 merged_outputs에는 **추가하지 않는다**(merged_outputs는 동일 레벨 액티비티 id 전용).

4) Output
- 반드시 아래 JSON만 출력한다. 추가 설명 금지.

```json
>>>>>>> 2ff78169
{{
  "instanceId": "{instance_id}",
  "instanceName": "process instance name",
  "processDefinitionId": "{process_definition_id}",
  "interruptByEvent": false,
  "fieldMappings": [],
  "merged_outputs": ["activity_or_event_id"],
  "roleBindings": {role_bindings},
  "completedActivities": [
    {{
<<<<<<< HEAD
      "completedActivityId": "activity_id",
      "completedActivityName": "activity_name",
      "completedUserEmail": "user_email",
      "type": "activity",
      "result": "DONE | PENDING", // PENDING when cannotProceedErrors exist
      "description": "완료된 활동에 대한 설명 (Korean)",
      "cannotProceedErrors": [
        {{
          "type": "PROCEED_CONDITION_NOT_MET" | "SYSTEM_ERROR" | "DATA_FIELD_NOT_EXIST",
          "reason": "설명 (Korean)"
        }}
      ]
    }},
    {{
      "completedActivityId": "event_id",
      "completedUserEmail": "email_or_agent_id",
      "type": "event",
      "expression": "cron expression",
      "dueDate": "YYYY-MM-DD",
      "result": "DONE | PENDING", // PENDING when cannotProceedErrors exist
      "description": "완료된 활동에 대한 설명 (Korean)",
      "cannotProceedErrors": [
        {{
          "type": "PROCEED_CONDITION_NOT_MET" | "SYSTEM_ERROR" | "DATA_FIELD_NOT_EXIST",
          "reason": "설명 (Korean)"
        }}
      ]
=======
      "completedActivityId": "activity_or_event_id",
      "completedActivityName": "name_if_available",
      "completedUserEmail": "{user_email}",
      "type": "activity" | "event",
      "expression": "cron expression if event",
      "dueDate": "YYYY-MM-DD if event",
      "result": "DONE",
      "description": "완료된 활동에 대한 설명 (Korean)"
>>>>>>> 2ff78169
    }}
  ],
  "nextActivities": [],
  "cancelledActivities": [],
  "cannotProceedErrors": [],
  "referenceInfo": []
}}
"""
)

prompt_next = PromptTemplate.from_template(
"""
You are a BPMN Next Activity Planner.

Goal:
- 완료 추출기의 출력(`completedActivities`)을 받아
  BPMN 2.0 토큰 규칙을 준수하여 **다음으로 활성화될 수 있는 노드만** `nextActivities`에 산출한다.
- **조건/데이터 평가는 오직 아래 입력들 내부에 존재하는 값만** 사용한다.
  - activities / gateways / events / sequences / attached_activities / subProcesses / roleBindings / next_activities / today

Inputs:
Process Definition:
- activities: {activities}
- gateways: {gateways}
- events: {events}
- sequences: {sequences}
- attached_activities: {attached_activities}
- subProcesses: {subProcesses}

Runtime Context:
- next_activities: {next_activities}
- roleBindings: {role_bindings}
- instance_name_pattern: {instance_name_pattern}
- today: {today}

From Completion Extractor:
- branch_merged_workitems: {branch_merged_workitems}

Instructions:
0) 데이터/그래프 원칙
- **없는 key를 만들거나 추론하지 않는다.** 값은 반드시 위 입력 구조 내부에 있어야 한다.
- 도달 가능성은 `sequences` 그래프와 `next_activities`(직접 outgoings 후보)를 사용해 판정한다. 여러 홉을 건너뛰지 않는다.
- 진행 불가(값 부재/조건 미결정/조인 미충족 추정/이벤트 미발생) 시 **오류 없이** `nextActivities: []`로 대기.
- nextActivities에는 오직 activity, event, subProcess, callActivity만 포함되어야 하며, gateway id는 절대 포함하면 안 된다.

1) Interrupt-first (이벤트)
- 오늘 날짜(`today`)와 `events`/`attached_activities`/`sequences` 상의 정보만으로 **due가 명확한 이벤트**가 있고, 현재 지점에서 **도달 가능**하면:
  - `interruptByEvent=true`, 해당 이벤트 **하나만** `nextActivities`에 넣고 종료.
- 판단 불가/미도래면 `interruptByEvent=false`로 두고 진행.

2) Non-gateway 대상 처리
- `next_activities` 후보 중 게이트웨이가 **아닌** 대상(액티비티/서브프로세스/이벤트)에 대해:
  - 해당 시퀀스의 조건(있다면 `sequences` 또는 `gateways`에 명시된 표현)을 **입력 구조 내부 값으로만** 평가한다.
  - 참으로 판정 가능한 후보만 `nextActivities`에 포함한다. 거짓/판단불가는 제외(대기).
- target이 `subProcesses`에 존재하면:
  - type="subProcess", nextUserEmail="system",
  - messageToUser="서브프로세스를 시작합니다. 내부 액티비티는 서브프로세스 컨텍스트에서 할당됩니다."

3) Gateways (explicit only; from `gateways.type`)
- 다음 노드가 `gateways`에 존재하면 그 `type`으로만 동작한다:
  - **exclusiveGateway (XOR)**:
    - `sequences`/`gateways` 내부의 조건을 입력 구조 값으로 평가해 **참 하나**가 명확하면 그 경로만 진행.
    - 여러 개가 동시 참이면 모델의 우선순위/디폴트가 명시돼 있을 때만 그 규칙을 적용, 없으면 **대기**.
    - 전혀 참이 없고 default flow가 명시돼 있으면 default로 진행, 아니면 **대기**.
  - **inclusiveGateway (OR)**:
    - 참으로 판정 가능한 모든 아웃고잉을 활성화.
    - 이후 조인이 필요하면(모델 상 대응 OR-join 존재) **모든 선택 분기의 즉시 선행이 `branch_merged_workitems`에 존재**할 때만 조인 뒤 1-hop 타겟을 next로 산출. 아니면 **대기**.
  - **parallelGateway (AND)**:
    - Split: 조건 평가 없이 **모든 아웃고잉**을 next에 포함.
    - Join: `branch_merged_workitems`와 `sequences`만으로 **모든 즉시 선행 분기가 완료**되었음이 명확할 때만 조인 뒤 1-hop 타겟을 next로 산출. 불명확/미충족이면 **대기**.
  - **eventBasedGateway**:
    - 실제 발생한 이벤트가 `events`/`attached_activities`/`sequences`에서 판정 가능할 때만 그 단일 경로 진행. 아니면 **대기**.

4) Attached Events (simultaneous inclusion)
- `nextActivities`에 포함된 activity/subProcess가 `attached_activities.activity_id`로 존재하면,
  - 그 `attached_events` 각각을 type="event"로 **별도 엔트리**로 추가한다(이미 완료/취소 제외).

5) Assignment
- `roleBindings`의 endpoint가 배열이면 첫 값을 사용하여 nextUserEmail을 결정한다.
- 외부 고객 역할이면 입력 구조 내에서 email을 찾을 수 있을 때만 사용한다(없으면 해당 항목 제외).
- 유효 email을 결정할 수 없으면 **오류 없이 제외**하고, 나머지 항목은 계속 검토한다.

6) InstanceName
- `instance_name_pattern`을 우선 사용. 비어있으면 "processDefinitionId.key" 20자 이내 생성.

7) 출력 형식
- 반드시 JSON만 출력(설명 금지). 진행 불가 시 `interruptByEvent=false`, `nextActivities: []`, `cannotProceedErrors: []`.

Return ONLY the JSON block below, no extra text, no explanation.

```json
{{
  "instanceId": "{instance_id}",
  "instanceName": "process instance name",
  "processDefinitionId": "{process_definition_id}",
  "interruptByEvent": true | false,
  "fieldMappings": [],
  "roleBindings": {role_bindings},
  "completedActivities": {completedActivities}, 
  "nextActivities": [
    {{
      "nextActivityId": "id",
      "nextActivityName": "name",
      "nextUserEmail": "email_or_system",
      "type": "activity" | "subProcess" | "event",
      "expression": "cron if event",
      "dueDate": "YYYY-MM-DD if event",
      "result": "IN_PROGRESS",
      "messageToUser": "Korean instruction"
    }}
  ],
<<<<<<< HEAD
  "cancelledActivities": [
    {{
      "cancelledActivityId": "activity_id",
      "cancelledActivityName": "activity_name",
      "cancelledUserEmail": "user_email",
      "type": "activity",
      "result": "CANCELLED"
    }},
    {{
      "cancelledActivityId": "event_id",
      "cancelledUserEmail": "email_or_agent_id",
      "type": "event",
      "result": "CANCELLED"
    }}
  ],
  "referenceInfo": [
    {{
      "key": "이전 산출물에서 참조한 키 (in Korean)",
      "value": "이전 산출물에서 참조한 값 (in Korean)"
    }}
  ]
=======
  "cancelledActivities": [],
  "cannotProceedErrors": [],
  "referenceInfo": []
>>>>>>> 2ff78169
}}
"""
)

# Pydantic model for process execution
class ProceedError(BaseModel):
    type: str
    reason: str

class Activity(BaseModel):
    nextActivityId: Optional[str] = None
    nextActivityName: Optional[str] = None
    nextUserEmail: Optional[str] = None
    result: Optional[str] = None
    description: Optional[str] = None
    type: Optional[str] = None
    expression: Optional[str] = None

class CompletedActivity(BaseModel):
    completedActivityId: Optional[str] = None
    completedActivityName: Optional[str] = None
    completedUserEmail: Optional[str] = None
    result: Optional[str] = None
    description: Optional[str] = None
    cannotProceedErrors: Optional[List[ProceedError]] = None

class ReferenceInfo(BaseModel):
    key: Optional[str] = None
    value: Optional[str] = None

class FieldMapping(BaseModel):
    key: str
    name: str
    value: Any

class ProcessResult(BaseModel):
    instanceId: str
    instanceName: str
    fieldMappings: Optional[List[FieldMapping]] = None
    nextActivities: Optional[List[Activity]] = None
    completedActivities: Optional[List[CompletedActivity]] = None
    processDefinitionId: str
    result: Optional[str] = None
    referenceInfo: Optional[List[ReferenceInfo]] = None
    
# upsert 디바운스 큐 및 쓰레드 정의 (파일 상단에 위치)
upsert_queue = queue.Queue()

def upsert_worker():
    last_upsert_time = 0
    last_item = None
    DEBOUNCE_SEC = 1  # 0.5초에 한 번만 upsert
    while True:
        try:
            item, tenant_id = upsert_queue.get(timeout=DEBOUNCE_SEC)
            last_item = (item, tenant_id)
            upsert_queue.task_done()
        except queue.Empty:
            pass  # 큐가 비어있으면 넘어감
        now = time.time()
        if last_item and (now - last_upsert_time) >= DEBOUNCE_SEC:
            upsert_workitem(last_item[0], last_item[1])
            last_upsert_time = now
            last_item = None

# 프로그램 시작 시 한 번만 실행
threading.Thread(target=upsert_worker, daemon=True).start()

def initialize_role_bindings(process_result_json: dict) -> list:
    """Initialize role_bindings from process_result_json"""
    existing_role_bindings = process_result_json.get("roleBindings", [])
    initial_role_bindings = []
    if existing_role_bindings:
        for rb in existing_role_bindings:
            role_binding = {
                "name": rb.get("name"),
                "endpoint": rb.get("endpoint"),
                "resolutionRule": rb.get("resolutionRule")
            }
            initial_role_bindings.append(role_binding)
    return initial_role_bindings

def check_external_customer_and_send_email(activity_obj, process_instance, process_definition):
    """
    Check that the next activity's role is assigned to external customer.
    If the next activity's role is assigned to external customer, send an email to the external customer.
    """
    try:
        # Determine if the role is for an external customer
        role_name = activity_obj.role
        role_info = next((role for role in process_definition.roles if role.name == role_name), None)
        
        if role_info and role_info.endpoint == "external_customer":
            customer_email = None
            workitems = fetch_todolist_by_proc_inst_id(process_instance.proc_inst_id)
            completed_workitems = [workitem for workitem in workitems if workitem.status == "DONE"]
            completed_outputs = [workitem.output for workitem in completed_workitems]
            for output in completed_outputs:
                if output:
                    try:
                        output_json = json.loads(output) if isinstance(output, str) else output
                        # output_json이 딕셔너리인지 확인
                        if isinstance(output_json, dict):
                            # 각 폼 필드에서 customer_email 찾기
                            for form_key, form_data in output_json.items():
                                if isinstance(form_data, dict) and "customer_email" in form_data:
                                    customer_email = form_data["customer_email"]
                                    break
                            # customer_email을 찾았으면 루프 종료
                            if customer_email:
                                break
                    except (json.JSONDecodeError, TypeError) as e:
                        print(f"[WARNING] Failed to parse output JSON: {e}")
                        continue
            
            if customer_email:
                if (process_instance.tenant_id == "localhost"):
                    base_url = "http://localhost:8088/external-forms"
                else:
                    tenant_id = process_instance.tenant_id
                    base_url = f"https://{tenant_id}.process-gpt.io/external-forms"
                
                proc_def_id = process_definition.processDefinitionId
                proc_inst_id = process_instance.proc_inst_id
                external_form_id = activity_obj.tool.replace("formHandler:", "")
                activity_id = activity_obj.id
                
                external_form_url = f"{base_url}/{external_form_id}?process_definition_id={proc_def_id}&activity_id={activity_id}&process_instance_id={proc_inst_id}"
                
                additional_info = {
                    "support_email": "help@uengine.org"
                }
                
                # 이메일 템플릿 생성
                email_template = generate_email_template(activity_obj, external_form_url, additional_info)
                title = f"'{activity_obj.name}' 를 진행해주세요."
                print(f"Sending email to {customer_email} with title {title}")
                # 이메일 전송
                send_email(subject=title, body=email_template, to_email=customer_email)
                
                return True
            else:
                print(f"No customer email found for {process_instance.proc_inst_id}")
                return False
    except Exception as e:
        # Log the error but don't stop the process
        print(f"Failed to send notification to external customer: {str(e)}")
        return False

def _create_or_get_process_instance(process_result: ProcessResult, process_result_json: dict, tenant_id: Optional[str] = None) -> ProcessInstance:
    """Create new process instance or get existing one"""
    if not fetch_process_instance(process_result.instanceId, tenant_id):
        if process_result.instanceId == "new" or '.' not in process_result.instanceId:
            instance_id = f"{process_result.processDefinitionId.lower()}.{str(uuid.uuid4())}"
        else:
            instance_id = process_result.instanceId
        return ProcessInstance(
            proc_inst_id=instance_id,
            proc_inst_name=f"{process_result.instanceName}",
            role_bindings=initialize_role_bindings(process_result_json),
            current_activity_ids=[],
            participants=[],
            variables_data=[],
            status="RUNNING",
            tenant_id=tenant_id,
            root_proc_inst_id=instance_id
        )
    else:
        process_instance = fetch_process_instance(process_result.instanceId, tenant_id)
        if process_instance.status == "NEW":
            process_instance.proc_inst_name = process_result.instanceName
        return process_instance

def _update_process_variables(process_instance: ProcessInstance, field_mappings: List[FieldMapping]):
    """Update process instance variables from field mappings"""
    if not field_mappings:
        return
    
    # Ensure variables_data is initialized
    if process_instance.variables_data is None:
        process_instance.variables_data = []
    
    for data_change in field_mappings:
        form_entry = next((item for item in process_instance.variables_data 
                          if isinstance(item["value"], dict) and data_change.key in item["value"]), None)
        
        if form_entry:
            form_entry["value"][data_change.key] = data_change.value
        else:
            variable = {
                "key": data_change.key,
                "name": data_change.name,
                "value": data_change.value
            }
            existing_variable = next((item for item in process_instance.variables_data 
                                    if item["key"] == data_change.key), None)
            if existing_variable:
                existing_variable.update(variable)
            else:
                process_instance.variables_data.append(variable)

def _process_next_activities(process_instance: ProcessInstance, process_result: ProcessResult, 
                           process_result_json: dict, process_definition):
    """Process next activities"""
    # Ensure current_activity_ids is initialized
    if process_instance.current_activity_ids is None:
        process_instance.current_activity_ids = []
    
    for activity in process_result.nextActivities:
        if activity.nextActivityId in ["endEvent", "END_PROCESS", "end_event"]:
            process_instance.current_activity_ids = []
            break
            
        if process_definition.find_gateway_by_id(activity.nextActivityId):
            if activity.type == "event":
                process_instance.current_activity_ids = [activity.nextActivityId]
            else:
                next_activities = process_definition.find_next_activities(activity.nextActivityId, True)
                if next_activities:
                    process_instance.current_activity_ids = [act.id for act in next_activities]
                    process_result_json["nextActivities"] = []
                    next_activity_dicts = [
                        Activity(
                            nextActivityId=act.id,
                            nextUserEmail=activity.nextUserEmail,
                            result="IN_PROGRESS"
                        ).model_dump() for act in next_activities
                    ]
                    process_result_json["nextActivities"].extend(next_activity_dicts)
                else:
                    process_instance.current_activity_ids = []
                    process_result_json["nextActivities"] = []
                    break
                
        elif activity.result == "IN_PROGRESS" and activity.nextActivityId not in process_instance.current_activity_ids:
            process_instance.current_activity_ids = [activity.nextActivityId]
        else:
            process_instance.current_activity_ids.append(activity.nextActivityId)
        
        # Check external customer and send email
        activity_obj = process_definition.find_activity_by_id(activity.nextActivityId)
        check_external_customer_and_send_email(activity_obj, process_instance, process_definition)

def _process_sub_processes(process_instance: ProcessInstance, process_result: ProcessResult, 
                         process_result_json: dict, process_definition):
    """Process sub processes: spawn child instances for any detected subprocess nodes.
    Resolution order for child processDefinitionId:
    1) next_sub_process.properties JSON contains one of [calledElement, processDefinitionId, procDefId]
    2) Fallback to next_sub_process.id
    If the child process definition JSON cannot be fetched, we still create the child process instance
    (NEW) with the parent linkage. Additionally, when child definition is missing, first try to build a
    full child definition from the subprocess's embedded 'children' definition; if absent, synthesize a
    minimal start->task->end definition to avoid recursion.
    """
    for activity in process_result.nextActivities:
        # Detect subprocess either as the immediate next node, or as the next-through sequence
        next_sub_process = process_definition.find_next_sub_process(activity.nextActivityId)
        if not next_sub_process:
            next_sub_process = process_definition.find_sub_process_by_id(activity.nextActivityId)
        if not next_sub_process:
            continue

        # Resolve child processDefinitionId
        child_proc_def_id = None
        if getattr(next_sub_process, "properties", None):
            try:
                props = next_sub_process.properties
                if isinstance(props, str):
                    props_json = json.loads(props)
                elif isinstance(props, dict):
                    props_json = props
                else:
                    props_json = {}
                for key in ["calledElement", "processDefinitionId", "procDefId"]:
                    if props_json.get(key):
                        child_proc_def_id = props_json.get(key)
                        break
                # Fallback: embedded definition provided directly
                embedded_child_def = props_json.get("embeddedDefinition") or props_json.get("definition") or props_json.get("processDefinition")
            except Exception:
                child_proc_def_id = None
                embedded_child_def = None
        else:
            embedded_child_def = None
        if not child_proc_def_id:
            child_proc_def_id = next_sub_process.id

        print(f"[DEBUG] Next sub process detected: node={next_sub_process.id}, child_proc_def_id={child_proc_def_id}")

        # Load child process definition if available
        child_def = None
        if embedded_child_def:
            try:
                child_def = load_process_definition(embedded_child_def if isinstance(embedded_child_def, dict) else json.loads(embedded_child_def))
            except Exception as e:
                print(f"[WARN] Failed to load embedded child definition for '{child_proc_def_id}': {e}")
        # Try to construct from subprocess.children in the parent raw definition JSON
        if child_def is None:
            try:
                parent_def_json = fetch_process_definition(process_instance.get_def_id(), process_instance.tenant_id)
                if parent_def_json and isinstance(parent_def_json, dict):
                    sp_entry = next((sp for sp in parent_def_json.get('subProcesses', []) if sp.get('id') == next_sub_process.id), None)
                    if sp_entry and isinstance(sp_entry.get('children'), dict):
                        children = sp_entry['children']
                        child_def_dict = {
                            'processDefinitionName': next_sub_process.name or f"Subprocess {next_sub_process.id}",
                            'processDefinitionId': f"{process_instance.process_definition.processDefinitionId}.{next_sub_process.id}",
                            'description': parent_def_json.get('description'),
                            'data': children.get('data', []),
                            'roles': parent_def_json.get('roles', []),
                            'activities': children.get('activities', []),
                            'subProcesses': children.get('subProcesses', []),
                            'sequences': children.get('sequences', []),
                            'gateways': children.get('events', []),
                        }
                        try:
                            child_def = load_process_definition(child_def_dict)
                            child_proc_def_id = child_def.processDefinitionId
                        except Exception as e:
                            print(f"[WARN] Failed to load child definition from children for '{child_proc_def_id}': {e}")
            except Exception as e:
                print(f"[WARN] Failed to construct child from children: {e}")
        if child_def is None:
            try:
                child_def_json = fetch_process_definition(child_proc_def_id, process_instance.tenant_id)
                child_def = load_process_definition(child_def_json)
            except Exception as e:
                print(f"[WARN] Failed to fetch child process definition '{child_proc_def_id}': {e}")

        # If still missing, build minimal synthetic child definition from subprocess
        if child_def is None:
            print(f"[INFO] Building synthetic child definition from subprocess node={next_sub_process.id}")
            # Try to use the first inner activity directly connected from this subprocess
            # Heuristic: activities whose srcTrg == subprocess.id
            try:
                inner_activities = [a for a in (process_instance.process_definition.activities or []) if getattr(a, 'srcTrg', None) == next_sub_process.id]
            except Exception:
                inner_activities = []

            parent_roles = process_instance.process_definition.roles or []
            sub_role_name = getattr(next_sub_process, 'role', None)
            role_endpoint = None
            if sub_role_name:
                for r in parent_roles:
                    if getattr(r, 'name', None) == sub_role_name:
                        role_endpoint = getattr(r, 'endpoint', None)
                        break
            synthetic_role = [{
                'name': sub_role_name or 'subprocess_role',
                'endpoint': role_endpoint,
                'resolutionRule': None
            }]

            if inner_activities:
                first_inner = inner_activities[0]
                first_act_dict = {
                    'name': getattr(first_inner, 'name', first_inner.id),
                    'id': first_inner.id,
                    'type': getattr(first_inner, 'type', 'userTask'),
                    'description': getattr(first_inner, 'description', '') or (next_sub_process.name or 'Subprocess task'),
                    'attachedEvents': getattr(first_inner, 'attachedEvents', []) or [],
                    'role': getattr(first_inner, 'role', sub_role_name or 'subprocess_role'),
                    'inputData': getattr(first_inner, 'inputData', []) or [],
                    'outputData': getattr(first_inner, 'outputData', []) or [],
                    'checkpoints': getattr(first_inner, 'checkpoints', []) or [],
                    'pythonCode': getattr(first_inner, 'pythonCode', None),
                    'tool': getattr(first_inner, 'tool', None),
                    'properties': getattr(first_inner, 'properties', None),
                    'duration': getattr(first_inner, 'duration', None),
                    'srcTrg': None,
                    'agentMode': getattr(first_inner, 'agentMode', None),
                    'orchestration': getattr(first_inner, 'orchestration', None)
                }
                synthetic_activity_id = first_act_dict['id']
            else:
                # Fallback: single userTask if we cannot find an inner activity
                synthetic_activity_id = f"{next_sub_process.id}_activity"
                first_act_dict = {
                    'name': next_sub_process.name or synthetic_activity_id,
                    'id': synthetic_activity_id,
                    'type': 'userTask',
                    'description': next_sub_process.name or 'Subprocess task',
                    'attachedEvents': [],
                    'role': sub_role_name or 'subprocess_role',
                    'inputData': [],
                    'outputData': [],
                    'checkpoints': [],
                    'pythonCode': None,
                    'tool': None,
                    'properties': None,
                    'duration': getattr(next_sub_process, 'duration', None),
                    'srcTrg': None,
                    'agentMode': None,
                    'orchestration': None
                }

            synthetic_def_dict = {
                'processDefinitionName': next_sub_process.name or f"Subprocess {next_sub_process.id}",
                'processDefinitionId': f"{process_instance.process_definition.processDefinitionId}.{next_sub_process.id}",
                'description': f"Synthetic definition generated from subprocess {next_sub_process.id}",
                'data': [],
                'roles': synthetic_role,
                'activities': [first_act_dict],
                'subProcesses': [],
                'sequences': [
                    {'id': f'seq_start_{synthetic_activity_id}', 'source': 'start_event', 'target': synthetic_activity_id, 'condition': None, 'properties': None},
                    {'id': f'seq_{synthetic_activity_id}_end', 'source': synthetic_activity_id, 'target': 'end_event', 'condition': None, 'properties': None},
                ],
                'gateways': [
                    {'id': 'start_event', 'name': 'Start', 'role': None, 'type': 'startEvent', 'process': None, 'condition': {}, 'conditionData': None, 'properties': None, 'description': None, 'srcTrg': None, 'duration': None, 'agentMode': None, 'orchestration': None},
                    {'id': 'end_event', 'name': 'End', 'role': None, 'type': 'endEvent', 'process': None, 'condition': {}, 'conditionData': None, 'properties': None, 'description': None, 'srcTrg': None, 'duration': None, 'agentMode': None, 'orchestration': None},
                ]
            }
            try:
                child_def = load_process_definition(synthetic_def_dict)
                child_proc_def_id = child_def.processDefinitionId
            except Exception as e:
                print(f"[ERROR] Failed to build synthetic child definition: {e}")
                continue

        # Create child process instance id
        parent_def_id = process_instance.process_definition.processDefinitionId
        child_proc_def_id = parent_def_id
        child_proc_inst_id = f"{child_proc_def_id.lower()}.{str(uuid.uuid4())}"

        # Collect participants from parent's role_bindings
        participants = []
        role_bindings = process_instance.role_bindings or []
        for rb in role_bindings:
            endpoint = rb.get("endpoint")
            if isinstance(endpoint, list):
                participants.extend(endpoint)
            elif endpoint:
                participants.append(endpoint)

        # Insert child process instance with parent link
        try:
            process_instance_data = {
                "proc_inst_id": child_proc_inst_id,
                "proc_inst_name": child_def.processDefinitionName if child_def else child_proc_def_id,
                "proc_def_id": child_proc_def_id,
                "participants": participants,
                "status": "NEW",
                "role_bindings": role_bindings,
                "start_date": datetime.now().isoformat(),
                "tenant_id": process_instance.tenant_id,
                "parent_proc_inst_id": process_instance.proc_inst_id,
                "root_proc_inst_id": process_instance.root_proc_inst_id,
            }
            insert_process_instance(process_instance_data, process_instance.tenant_id)
            print(f"[INFO] Spawned child instance: {child_proc_inst_id} (parent={process_instance.proc_inst_id})")
        except Exception as e:
            print(f"[ERROR] Failed to insert child process instance '{child_proc_inst_id}': {e}")
            continue

        # Create initial workitem for child using resolved child_def
        try:
            # Create a startEvent workitem as the first item
            start_event = next((gw for gw in (child_def.gateways or []) if getattr(gw, 'type', None) == 'startEvent'), None)
            if start_event:
                start_date = datetime.now().isoformat()
                workitem_data = {
                    "id": str(uuid.uuid4()),
                    "user_id": endpoint,
                    "username": None,
                    "proc_inst_id": child_proc_inst_id,
                    "proc_def_id": child_proc_def_id,
                    "activity_id": start_event.id,
                    "activity_name": start_event.name or 'Start',
                    "start_date": start_date,
                    "due_date": None,
                    "status": "SUBMITTED",
                    "assignees": role_bindings,
                    "reference_ids": [],
                    "duration": None,
                    "tool": None,
                    "output": {},
                    "retry": 0,
                    "consumer": None,
                    "description": start_event.description or '',
                    "tenant_id": process_instance.tenant_id,
                    "root_proc_inst_id": process_instance.root_proc_inst_id,
                }
                upsert_workitem(workitem_data, process_instance.tenant_id)
                print(f"[INFO] Created startEvent workitem for child: {child_proc_inst_id} -> {start_event.id}")
            else:
                # Fallback: use first activity if no startEvent exists
                initial_act = child_def.find_initial_activity() if child_def else None
                if not initial_act:
                    print(f"[WARN] No initial activity found for child process '{child_proc_def_id}'")
                else:
                    start_date = datetime.now().isoformat()
                    due_date = None
                    if initial_act.duration:
                        try:
                            from datetime import timedelta
                            due_date = (datetime.now() + timedelta(days=initial_act.duration)).isoformat()
                        except Exception:
                            due_date = None

                    workitem_data = {
                        "id": str(uuid.uuid4()),
                        "user_id": endpoint,
                        "username": None,
                        "proc_inst_id": child_proc_inst_id,
                        "proc_def_id": child_proc_def_id,
                        "activity_id": initial_act.id,
                        "activity_name": initial_act.name,
                        "start_date": start_date,
                        "due_date": due_date,
                        "status": "SUBMITTED",
                        "assignees": role_bindings,
                        "reference_ids": [],
                        "duration": initial_act.duration,
                        "tool": initial_act.tool,
                        "output": {},
                        "retry": 0,
                        "consumer": None,
                        "description": initial_act.description,
                        "tenant_id": process_instance.tenant_id,
                        "root_proc_inst_id": process_instance.root_proc_inst_id,
                    }
                    upsert_workitem(workitem_data, process_instance.tenant_id)
                    print(f"[INFO] Created initial activity workitem for child: {child_proc_inst_id} -> {initial_act.id}")
        except Exception as e:
            print(f"[ERROR] Failed to create initial workitem for child '{child_proc_inst_id}': {e}")

def _execute_script_tasks(process_instance: ProcessInstance, process_result: ProcessResult, 
                         process_result_json: dict, process_definition):
    """Execute script tasks in next activities"""
    for activity in process_result.nextActivities:
        activity_obj = process_definition.find_activity_by_id(activity.nextActivityId)
        if activity_obj and activity_obj.type == "scriptTask":
            env_vars = {}
            # Ensure variables_data is not None
            if process_instance.variables_data:
                for variable in process_instance.variables_data:
                    if variable["value"] is None:
                        continue
                    if isinstance(variable["value"], list):
                        variable["value"] = ', '.join(map(str, variable["value"]))
                    if isinstance(variable["value"], dict):
                        variable["value"] = json.dumps(variable["value"])
                    env_vars[variable["key"]] = variable["value"]
            
            result = execute_python_code(activity_obj.pythonCode, env_vars=env_vars)
            
            if result.returncode != 0:
                # Script task execution error
                process_instance.current_activity_ids = [activity.id for activity in process_definition.find_next_activities(activity_obj.id)]
                process_result_json["result"] = result.stderr
            else:
                process_result_json["result"] = result.stdout
                # Script task execution success
                process_instance.current_activity_ids = [
                    act_id for act_id in process_instance.current_activity_ids
                    if act_id != activity_obj.id
                ]
                    
                process_result_json["nextActivities"] = [
                    Activity(**act) for act in process_result_json.get("nextActivities", [])
                    if act.get("nextActivityId") != activity_obj.id
                ]
                completed_activity = CompletedActivity(
                    completedActivityId=activity_obj.id,
                    completedUserEmail=activity.nextUserEmail,
                    result="DONE"
                )
                completed_activity_dict = completed_activity.model_dump()
                process_result_json["completedActivities"].append(completed_activity_dict)
        else:
            result = f"Next activity {activity.nextActivityId} is not a ScriptActivity or not found."
            process_result_json["result"] = result

def _register_event(process_instance: ProcessInstance, process_result: ProcessResult, 
                   process_result_json: dict, process_definition):
    """Register intermediate events when process instance is in WAITING status"""
    try:
        print(f"[DEBUG] Starting event registration for process instance: {process_instance.proc_inst_id}")
        
        # Find intermediate events in current process state
        events = []
        
        # Check current activity IDs for intermediate events
        if process_result.nextActivities:
            for activity in process_result.nextActivities:
                # Check if activity is an intermediate event (gateway with event type)
                gateway = process_definition.find_gateway_by_id(activity.nextActivityId)
                if gateway:
                    events.append({
                        'event_id': gateway.id,
                        'event_name': gateway.name,
                        'event_type': gateway.type,
                        'condition': gateway.condition,
                        'expression': activity.expression,
                        'process_id': process_instance.proc_inst_id,
                        'properties': gateway.properties
                    })
                    print(f"[DEBUG] Found intermediate event: {gateway.id} of type {gateway.type}")
        
        # Register events if found
        if events:
            for event in events:
                _register_single_event(process_instance, event, process_result_json)
                print(f"[INFO] Registered intermediate event: {event['event_id']}")
        else:
            print(f"[DEBUG] No intermediate events found for process instance: {process_instance.proc_inst_id}")
            
    except Exception as e:
        print(f"[ERROR] Failed to register events for process instance {process_instance.proc_inst_id}: {str(e)}")
        # Don't raise exception to avoid breaking the main process flow
        import traceback
        print(traceback.format_exc())
def _is_intermediate_event(gateway) -> bool:
    """Check if gateway represents an intermediate event"""
    intermediate_event_types = [
        "intermediateThrowEvent",
        "intermediateCatchEvent", 
        "timerIntermediateEvent",
        "messageIntermediateEvent",
        "signalIntermediateEvent",
        "conditionalIntermediateEvent",
        "linkIntermediateEvent",
        "escalationIntermediateEvent",
        "errorIntermediateEvent",
        "cancelIntermediateEvent",
        "compensationIntermediateEvent"
    ]
    
    return gateway.type in intermediate_event_types
def _register_single_event(process_instance: ProcessInstance, event: dict, process_result_json: dict):
    """Register a single intermediate event - Implementation placeholder"""
    # TODO: Implement actual event registration logic here
    # This could involve:
    # - Creating event listeners for timer events
    # - Setting up message subscriptions for message events  
    # - Registering signal handlers for signal events
    # - Setting up conditional checks for conditional events
    # - Storing event metadata in database
    
    print(f"[PLACEHOLDER] Event registration logic for {event['event_type']} event {event['event_id']} goes here")
    
    # Example structure for what the implementation might look like:
    _register_timer_event(process_instance, event)
    # elif event['event_type'] == 'messageIntermediateEvent':
    #     _register_message_event(process_instance, event)
    # elif event['event_type'] == 'signalIntermediateEvent':
    #     _register_signal_event(process_instance, event)
    # else:
    #     _register_generic_event(process_instance, event)
    
def _register_timer_event(process_instance: ProcessInstance, event: dict):
    """Register a timer intermediate event"""
    print(f"[INFO] Registering timer intermediate event: {event['event_id']}")
    if event['expression']:
        job_name = f"{event['process_id']}_{event['event_id']}"
        cron_expr = event['expression']
        params = {
            "p_job_name": job_name,
            "p_cron_expr": cron_expr,
            "p_input": {
                "proc_inst_id": event['process_id'],
                "activity_id": event['event_id']
            }
        }
        result = execute_rpc("register_cron_intermidiated", params)
    return result
def _persist_process_data(process_instance: ProcessInstance, process_result: ProcessResult, 
                         process_result_json: dict, process_definition, tenant_id: Optional[str] = None):
    """Persist process data to database and vector store"""
    # Upsert workitems
    upsert_todo_workitems(process_instance.model_dump(), process_result_json, process_definition, tenant_id)
    completed_workitems = upsert_completed_workitem(process_instance.model_dump(), process_result_json, process_definition, tenant_id)
    upsert_cancelled_workitem(process_instance.model_dump(), process_result_json, process_definition, tenant_id)
    next_workitems = upsert_next_workitems(process_instance.model_dump(), process_result_json, process_definition, tenant_id)
    
    # Upsert process instance
    if process_instance.status == "NEW":
        process_instance.proc_inst_name = process_result.instanceName
    _, process_instance = upsert_process_instance(process_instance, tenant_id)
    
    appliedFeedback = False
    if completed_workitems:
        for completed_workitem in completed_workitems:
            user_info = fetch_assignee_info(completed_workitem.user_id)
            ui_definition = fetch_ui_definition_by_activity_id(completed_workitem.proc_def_id, completed_workitem.activity_id, tenant_id)
            form_html = ui_definition.html if ui_definition else None
            form_id = ui_definition.id if ui_definition else None
            if completed_workitem.output:
                output = completed_workitem.output.get(form_id)
            else:
                output = {}
            message_data = {
                "role": "system" if user_info.get("name") == "external_customer" else "user",
                "name": user_info.get("name"),
                "email": user_info.get("email"),
                "profile": user_info.get("info", {}).get("profile", ""),
                "content": "",
                "jsonContent": output if output else {},
                "htmlContent": form_html if form_html else "",
                "contentType": "html" if form_html else "text"
            }
            upsert_chat_message(completed_workitem.proc_inst_id, message_data, tenant_id)
            if completed_workitem.temp_feedback and completed_workitem.temp_feedback not in [None, ""]:
                appliedFeedback = True

    description = {
        "referenceInfo": process_result_json.get("referenceInfo", []),
        "completedActivities": process_result_json.get("completedActivities", []),
        "nextActivities": process_result_json.get("nextActivities", []),
        "appliedFeedback": appliedFeedback
    }
    message_json = json.dumps({
        "role": "system",
        "contentType": "json",
        "jsonContent": description
    })
    upsert_chat_message(process_instance.proc_inst_id, message_json, tenant_id)
    
    # Update process_result_json
    process_result_json["instanceId"] = process_instance.proc_inst_id
    process_result_json["instanceName"] = process_instance.proc_inst_name
    process_result_json["workitemIds"] = [workitem.id for workitem in next_workitems] if next_workitems else []
    
    # Add to vector store
    content_str = json.dumps(process_instance.dict(exclude={'process_definition'}), ensure_ascii=False, indent=2)
    metadata = {
        "tenant_id": process_instance.tenant_id,
        "type": "process_instance"
    }
    vector_store = get_vector_store()
    vector_store.add_documents([Document(page_content=content_str, metadata=metadata)])

def _check_service_tasks(process_instance: ProcessInstance, process_result_json: dict, process_definition):
    try:
        for activity in process_result_json.get("nextActivities", []):
            activity_obj = process_definition.find_activity_by_id(activity.get("nextActivityId"))
            if activity_obj and activity_obj.type == "serviceTask":
                next_workitem = fetch_workitem_by_proc_inst_and_activity(process_instance.proc_inst_id, activity_obj.id, process_instance.tenant_id)
                if next_workitem:
                    upsert_workitem({
                        "id": next_workitem.id,
                        "status": "SUBMITTED",
                    }, process_instance.tenant_id)
    except Exception as e:
        print(f"[ERROR] Failed to check service tasks: {str(e)}")
        raise e
    
def execute_next_activity(process_result_json: dict, tenant_id: Optional[str] = None) -> str:
    try:
        process_result = ProcessResult(**process_result_json)
        
        # Create or get process instance
        process_instance = _create_or_get_process_instance(process_result, process_result_json, tenant_id)
        process_definition = process_instance.process_definition
        
        # Update process variables
        _update_process_variables(process_instance, process_result.fieldMappings)
        
        
        # Process next activities
        _process_next_activities(process_instance, process_result, process_result_json, process_definition)
        
        # Process sub processes
        _process_sub_processes(process_instance, process_result, process_result_json, process_definition)
        
        # Execute script tasks
        _execute_script_tasks(process_instance, process_result, process_result_json, process_definition)
        
        # Persist data
        _persist_process_data(process_instance, process_result, process_result_json, process_definition, tenant_id)
        
        # Regester event
        _register_event(process_instance, process_result, process_result_json, process_definition)
        
        # Check service tasks
        _check_service_tasks(process_instance, process_result_json, process_definition)
        
        return json.dumps(process_result_json)
    except Exception as e:
        message_json = json.dumps({"role": "system", "content": str(e)})
        upsert_chat_message(process_instance.proc_inst_id, message_json, tenant_id)
        raise HTTPException(status_code=500, detail=str(e)) from e

MEMENTO_SERVICE_URL = os.getenv("MEMENTO_SERVICE_URL", "http://memento-service:8005")

def process_output(workitem, tenant_id):
    try:
        if workitem["output"] is None or workitem["output"] == {}:
            return
        url = f"{MEMENTO_SERVICE_URL}/process/database"
        response = requests.post(url, json={
            "storage_type": "database",
            "options": {
                "proc_inst_id": workitem["proc_inst_id"],
                "activity_id": workitem["activity_id"],
                "tenant_id": tenant_id
            }
        })
        return response.json()
    except Exception as e:
        raise HTTPException(status_code=500, detail=str(e))



def get_workitem_position(workitem: dict) -> Tuple[bool, bool]:
    """
    워크아이템이 프로세스 정의에서 첫 번째 또는 마지막 워크아이템인지 판별
    startEvent와 연결된 액티비티가 첫 번째, endEvent와 연결된 액티비티가 마지막
    
    Returns:
        Tuple[bool, bool]: (is_first, is_last)
    """
    proc_inst_id = workitem.get('proc_inst_id')
    proc_def_id = workitem.get('proc_def_id')
    activity_id = workitem.get('activity_id')
    tenant_id = workitem.get('tenant_id')
    
    if not proc_inst_id or proc_inst_id == "new" or not proc_def_id or not activity_id:
        return False, False
    
    try:
        # 프로세스 정의 조회
        process_definition_json = fetch_process_definition(proc_def_id, tenant_id)
        process_definition = load_process_definition(process_definition_json)
        
        # 첫 번째 액티비티 확인 (startEvent와 연결된 액티비티)
        is_first = process_definition.is_starting_activity(activity_id)
        
        # 마지막 액티비티 확인 (endEvent와 연결된 액티비티)
        end_activity = process_definition.find_end_activity()
        is_last = end_activity and end_activity.id == activity_id
        
        return is_first, is_last
        
    except Exception as e:
        print(f"[ERROR] Failed to determine workitem position for {workitem.get('id')}: {str(e)}")
        return False, False

def update_instance_status_on_error(workitem: dict, is_first: bool, is_last: bool):
    """
    예외 발생 시 인스턴스 상태를 업데이트
    """
    proc_inst_id = workitem.get('proc_inst_id')
    if not proc_inst_id or proc_inst_id == "new":
        return
    
    try:
        if is_first:
            process_instance = fetch_process_instance(proc_inst_id, workitem.get('tenant_id'))
            if process_instance:
                process_instance.status = "RUNNING"
                upsert_process_instance(process_instance, workitem.get('tenant_id'))
                print(f"[INFO] Updated instance {proc_inst_id} status to RUNNING due to first workitem failure")
        
        elif is_last:
            process_instance = fetch_process_instance(proc_inst_id, workitem.get('tenant_id'))
            if process_instance:
                process_instance.status = "COMPLETED"
                upsert_process_instance(process_instance, workitem.get('tenant_id'))
                print(f"[INFO] Updated instance {proc_inst_id} status to COMPLETED due to last workitem failure")
                
    except Exception as e:
        print(f"[ERROR] Failed to update instance status for {proc_inst_id}: {str(e)}")

def get_field_value(field_info: str, process_definition: Any, process_instance_id: str, tenant_id: str):
    """
    산출물에서 특정 필드의 값을 추출
    """
    try:
        field_value = {}
        process_definition_id = process_definition.processDefinitionId
        split_field_info = field_info.split('.')
        form_id = split_field_info[0]
        field_id = split_field_info[1]
        activity_id = form_id.replace("_form", "").replace(f"{process_definition_id}_", "")
        
        workitem = fetch_workitem_by_proc_inst_and_activity(process_instance_id, activity_id, tenant_id)
        if workitem:
            field_value[form_id] = {}
            output = workitem.output
            if output:
                if output.get(form_id) and output.get(form_id).get(field_id):
                    field_value[form_id][field_id] = output.get(form_id).get(field_id)
                else:
                    return None
            else:
                return None

        return field_value
    except Exception as e:
        print(f"[ERROR] Failed to get output field value for {field_info}: {str(e)}")
        return None

def group_fields_by_form(field_values: dict) -> dict:
    """
    필드 값들을 폼별로 그룹화하는 공통 함수
    
    Args:
        field_values: {'form_id.field_name': {'form_id': {'field_name': value}}, ...} 형태의 딕셔너리
    
    Returns:
        {'form_id': {'field_name': value, ...}, ...} 형태의 그룹화된 딕셔너리
    """
    form_groups = {}
    
    for field_key, field_value in field_values.items():
        if not field_value:
            continue
            
        form_id = field_key.split('.')[0]
        if form_id not in form_groups:
            form_groups[form_id] = {}
        
        field_id = field_key.split('.')[1] if '.' in field_key else field_key
        
        if isinstance(field_value, dict) and form_id in field_value:
            actual_value = field_value[form_id].get(field_id)
            if actual_value is not None:
                form_groups[form_id][field_id] = actual_value
    
    return {form_id: fields for form_id, fields in form_groups.items() if fields}

def get_input_data(workitem: dict, process_definition: Any):
    """
    워크아이템 실행에 필요한 입력 데이터 추출
    """
    try:
        activity_id = workitem.get('activity_id')
        activity = process_definition.find_activity_by_id(activity_id)

        if not activity:
            return None
        
        input_data = {}
        input_fields = activity.inputData
        if len(input_fields) != 0:
            # 각 필드의 값을 가져오기
            field_values = {}
            for input_field in input_fields:
                field_value = get_field_value(input_field, process_definition, workitem.get('proc_inst_id'), workitem.get('tenant_id'))
                if field_value:
                    field_values[input_field] = field_value
            
            # 폼별로 그룹화
            grouped_data = group_fields_by_form(field_values)
            input_data.update(grouped_data)

        return input_data

    except Exception as e:
        print(f"[ERROR] Failed to get selected info for {workitem.get('id')}: {str(e)}")
        return None

def get_gateway_condition_data(workitem: dict, process_definition: Any, gateway_id: str):
    """
    워크아이템 실행에 필요한 게이트웨이 조건 데이터 추출
    """
    try:
        gateway = process_definition.find_gateway_by_id(gateway_id)
        if not gateway:
            return None
        
        condition_data = {}
        if gateway.conditionData:
            process_instance_id = workitem.get('proc_inst_id')
            # 각 필드의 값을 가져오기
            field_values = {}
            for condition_field in gateway.conditionData:
                field_value = get_field_value(condition_field, process_definition, process_instance_id, workitem.get('tenant_id'))
                if field_value:
                    field_values[condition_field] = field_value
            
            # 폼별로 그룹화
            grouped_data = group_fields_by_form(field_values)
            condition_data.update(grouped_data)

        return condition_data
    except Exception as e:
        print(f"[ERROR] Failed to get gateway condition data for {workitem.get('id')}: {str(e)}")
        return None
    
async def run_prompt_and_parse(prompt_tmpl, chain_input, workitem, tenant_id, parser, log_prefix="[LLM]"):
    collected_text = ""
    num_of_chunk = 0

    async for chunk in model.astream(prompt_tmpl.format(**chain_input)):
        token = chunk.content
        collected_text += token

        # 실시간 로그 적재
        upsert_queue.put((
            {
                "id": workitem['id'],
                "log": f"{log_prefix} {collected_text}"
            },
            tenant_id
        ))
        num_of_chunk += 1
        if num_of_chunk % 10 == 0:
            upsert_workitem({"id": workitem['id'], "log": collected_text}, tenant_id)

    # 파싱 리트라이
    parsed_output = None
    max_retries = 3
    retry_count = 0
    while retry_count < max_retries:
        try:
            parsed_output = parser.parse(collected_text)
            break
        except Exception as parse_error:
            retry_count += 1
            print(f"[WARNING] JSON parsing attempt {retry_count} failed for workitem {workitem['id']}: {str(parse_error)}")

            if retry_count >= max_retries:
                print(f"[ERROR] All JSON parsing attempts failed. Raw response: {collected_text[:500]}...")
                upsert_workitem({
                    "id": workitem['id'],
                    "status": "ERROR",
                    "log": f"JSON parsing failed after {max_retries} attempts: {str(parse_error)}"
                }, tenant_id)
                error_message = json.dumps({
                    "role": "system",
                    "content": f"JSON 파싱 오류가 발생했습니다: {str(parse_error)}"
                })
                upsert_chat_message(workitem['proc_inst_id'], error_message, tenant_id)
                raise parse_error

            await asyncio.sleep(0.5)

    if parsed_output is None:
        raise Exception("Failed to parse JSON response after all retry attempts")

    return parsed_output, collected_text


def get_sequence_condition_data(process_definition: Any, next_activities: List[str]):
    """
    워크아이템 실행에 필요한 시퀀스 조건 데이터 추출
    """
    try:
        sequence_condition_data = {}
        for sequence in process_definition.sequences:
            if sequence.target in next_activities:
                properties = sequence.properties
                if properties:
                    properties_json = json.loads(properties)
                    sequence_condition_data[sequence.id] = properties_json
        return sequence_condition_data
    except Exception as e:
        print(f"[ERROR] Failed to get sequence condition data: {str(e)}")
        return None

async def handle_workitem(workitem):
    is_first, is_last = get_workitem_position(workitem)

    if workitem.get('retry', 0) >= 3:
        update_instance_status_on_error(workitem, is_first, is_last)
        return

    activity_id = workitem['activity_id']
    process_definition_id = workitem['proc_def_id']
    process_instance_id = workitem['proc_inst_id']
    tenant_id = workitem['tenant_id']

    process_definition_json = fetch_process_definition(process_definition_id, tenant_id)
    process_definition = load_process_definition(process_definition_json)

    if workitem['user_id'] != "external_customer":
        if workitem['user_id'] and ',' in workitem['user_id']:
            user_ids = workitem['user_id'].split(',')
            user_info = []
            for user_id in user_ids:
                assignee_info = fetch_assignee_info(user_id)
                user_info.append({
                    "name": assignee_info.get("name", user_id),
                    "email": assignee_info.get("email", user_id),
                    "type": assignee_info.get("type", "unknown"),
                    "info": assignee_info.get("info", {})
                })
        else:
            assignee_info = fetch_assignee_info(workitem['user_id'])
            user_info = {
                "name": assignee_info.get("name", workitem['user_id']),
                "email": assignee_info.get("email", workitem['user_id']),
                "type": assignee_info.get("type", "unknown"),
                "info": assignee_info.get("info", {})
            }
    else:
        user_info = {
            "name": "외부 고객",
            "type": "external_customer",
            "email": workitem['user_id'],
            "info": {}
        }

    today = datetime.now().strftime("%Y-%m-%d")

    ui_definition = fetch_ui_definition_by_activity_id(process_definition_id, activity_id, tenant_id)
    output = {}
    if workitem.get('output') and isinstance(workitem['output'], str):
        try:
            output = json.loads(workitem['output'])
        except Exception:
            output = {}
    else:
        output = workitem.get('output') or {}

    form_id = ui_definition.id if ui_definition else None
    if form_id and isinstance(output, dict) and output.get(form_id):
        output = output.get(form_id)

    try:
        next_activities = []
        gateway_condition_data = None
        sequence_condition_data = None

        if process_definition:
            next_activities = [activity.id for activity in process_definition.find_next_activities(activity_id, True)]
            for act_id in next_activities:
                if process_definition.find_gateway_by_id(act_id):
                    try:
                        gateway_condition_data = get_gateway_condition_data(workitem, process_definition, act_id)
                    except Exception as e:
                        print(f"[ERROR] Failed to get gateway condition data for {workitem.get('id')}: {str(e)}")
                        gateway_condition_data = None
<<<<<<< HEAD
        
            sequence_condition_data = get_sequence_condition_data(process_definition, next_activities)

=======
                        
>>>>>>> 2ff78169
        workitem_input_data = None
        try:
            workitem_input_data = get_input_data(workitem, process_definition)
        except Exception as e:
            print(f"[ERROR] Failed to get selected info for {workitem.get('id')}: {str(e)}")

        attached_activities = []
        for next_activity in next_activities:
            activity = process_definition.find_activity_by_id(next_activity)
<<<<<<< HEAD
            if activity:
                if activity.attachedEvents:
                    attached_activities.append({
                        "activity_id": activity.id,
                        "attached_events": activity.attachedEvents
                    })
        
        input_activities = []
        for activity in process_definition.activities:
            input_activities.append({
                "id": activity.id,
                "type": activity.type,
                "role": activity.role,
                "description": activity.description,
                "inputData": activity.inputData,
                "checkpoints": activity.checkpoints
            })
        input_gateways = []
        for gateway in process_definition.gateways:
            input_gateways.append({
                "id": gateway.id,
                "type": gateway.type
            })
        input_sequences = []
        for sequence in process_definition.sequences:
            input_sequences.append({
                "id": sequence.id,
                "source": sequence.source,
                "target": sequence.target
            })

        chain_input = {
            "activities": input_activities,
            "gateways": input_gateways,
            "sequences": input_sequences,
            "instance_id": process_instance_id,
            "instance_name_pattern": process_definition_json.get("instanceNamePattern") or "null",
=======
            if activity and getattr(activity, 'attachedEvents', None):
                attached_activities.append({
                    "activity_id": activity.id,
                    "attached_events": activity.attachedEvents
                })

        if not workitem['user_id'] or ',' not in workitem['user_id']:
            user_email_for_prompt = workitem['user_id']
        else:
            user_email_for_prompt = ','.join(workitem['user_id'].split(','))

        chain_input_completed = {
            "activities": process_definition.activities,
            "gateways": process_definition_json.get('gateways', []),
            "events": process_definition_json.get('events', []),
            "subProcesses": process_definition.subProcesses,
            "sequences": process_definition.sequences,
            "role_bindings": workitem.get('assignees', []),

            "instance_id": process_instance_id,
>>>>>>> 2ff78169
            "process_definition_id": process_definition_id,
            "activity_id": activity_id,
            "user_email": user_email_for_prompt,
            "output": output,

            "today": today,
            "previous_outputs": workitem_input_data,
            "gateway_condition_data": gateway_condition_data,
            "attached_activities": attached_activities,
            "sequence_conditions": sequence_condition_data
        }
<<<<<<< HEAD
        
        collected_text = ""
        num_of_chunk = 0
        async for chunk in model.astream(prompt.format(**chain_input)):
            token = chunk.content
            collected_text += token
            upsert_queue.put((
                {
                    "id": workitem['id'],
                    "log": collected_text
                },
                tenant_id
            ))
            num_of_chunk += 1
            if num_of_chunk % 10 == 0:
                upsert_workitem({"id": workitem['id'], "log": collected_text}, tenant_id)

        # Enhanced JSON parsing with retry mechanism
        parsed_output = None
        max_retries = 3
        retry_count = 0
        
        while retry_count < max_retries:
            try:
                parsed_output = parser.parse(collected_text)
                break
            except Exception as parse_error:
                retry_count += 1
                print(f"[WARNING] JSON parsing attempt {retry_count} failed for workitem {workitem['id']}: {str(parse_error)}")
                
                if retry_count >= max_retries:
                    # Log the problematic response for debugging
                    print(f"[ERROR] All JSON parsing attempts failed. Raw response: {collected_text[:500]}...")
                    
                    # Update workitem with error status
                    upsert_workitem({
                        "id": workitem['id'],
                        "status": "ERROR",
                        "log": f"JSON parsing failed after {max_retries} attempts: {str(parse_error)}"
                    }, tenant_id)
                    
                    # Send error message to chat
                    error_message = json.dumps({
                        "role": "system", 
                        "content": f"JSON 파싱 오류가 발생했습니다: {str(parse_error)}"
                    })
                    upsert_chat_message(process_instance_id, error_message, tenant_id)
                    
                    raise parse_error
                
                # Wait a bit before retrying
                await asyncio.sleep(0.5)
        
        if parsed_output is None:
            raise Exception("Failed to parse JSON response after all retry attempts")
        
        execute_next_activity(parsed_output, tenant_id)
        
=======

        completed_json, completed_log = await run_prompt_and_parse(
            prompt_completed, chain_input_completed, workitem, tenant_id, parser, log_prefix="[COMPLETED]"
        )

        completed_activities_from_step = (
            completed_json.get("completedActivities")
            or completed_json.get("completedActivitiesDelta")
            or []
        )
        merged_outputs_from_step = completed_json.get("merged_outputs", None)
        merged_workitems_from_step = []
        if merged_outputs_from_step is not None:
            for merged_output in merged_outputs_from_step:
                merged_workitems = fetch_workitem_by_proc_inst_and_activity(process_instance_id, merged_output, tenant_id)
                merged_workitems_from_step.append(merged_workitems)

        chain_input_next = {
            "activities": process_definition.activities,
            "gateways": process_definition_json.get('gateways', []),
            "events": process_definition_json.get('events', []),
            "subProcesses": process_definition.subProcesses,
            "sequences": process_definition.sequences,
            "instance_id": process_instance_id,
            "process_definition_id": process_definition_id,

            "next_activities": next_activities,
            "role_bindings": workitem.get('assignees', []),
            "instance_name_pattern": process_definition_json.get("instanceNamePattern") or "",
            "today": today,
            
            "branch_merged_workitems": merged_workitems_from_step,

            "completedActivities": completed_activities_from_step,
            "attached_activities": attached_activities
        }

        next_json, next_log = await run_prompt_and_parse(
            prompt_next, chain_input_next, workitem, tenant_id, parser, log_prefix="[NEXT]"
        )

        result = execute_next_activity(next_json, tenant_id)
        result_json = json.loads(result)

>>>>>>> 2ff78169
    except Exception as e:
        print(f"[ERROR] Error in handle_workitem for workitem {workitem['id']}: {str(e)}")
        raise e

<<<<<<< HEAD

=======
    if result_json:
        if result_json.get("cannotProceedErrors"):
            upsert_workitem({
                "id": workitem['id'],
                "status": "IN_PROGRESS",
            }, tenant_id)
            return
        else:
            upsert_workitem({
                "id": workitem['id'],
                "status": "DONE",
            }, tenant_id)

        try:
            print(f"[DEBUG] process_output for workitem {workitem['id']}")
            process_output(workitem, tenant_id)
        except Exception as e:
            print(f"[ERROR] Error in process_output for workitem {workitem['id']}: {str(e)}")
            
            
>>>>>>> 2ff78169
async def handle_agent_workitem(workitem):
    """
    에이전트 업무를 처리하는 함수
    agent_processor의 handle_workitem_with_agent를 사용합니다.
    """
    # 워크아이템 위치 판별
    is_first, is_last = get_workitem_position(workitem)

    if workitem['retry'] >= 3:
        # 예외 발생 시 인스턴스 상태 업데이트
        update_instance_status_on_error(workitem, is_first, is_last)
        return
    
    try:
        print(f"[DEBUG] Starting agent workitem processing for: {workitem['id']}")
        
        # 에이전트 정보 가져오기
        if workitem['user_id'] and ',' in workitem['user_id']:
            agent_ids = workitem['user_id'].split(',')
            agent_info = []
            for agent_id in agent_ids:
                agent_info.append(fetch_user_info(agent_id))
        else:
            agent_id = workitem['user_id']
            agent_info = [fetch_user_info(agent_id)] if agent_id else []
        
        if not agent_info:
            print(f"[ERROR] Agent not found: {agent_id}")
            upsert_workitem({
                "id": workitem['id'],
                "status": "DONE",
                "description": f"Agent not found: {agent_id}"
            }, workitem['tenant_id'])
            return
        
        # 프로세스 정의와 액티비티 정보 가져오기
        process_definition_json = fetch_process_definition(workitem['proc_def_id'], workitem['tenant_id'])
        process_definition = load_process_definition(process_definition_json)
        activity = process_definition.find_activity_by_id(workitem['activity_id'])
        
        if not activity:
            print(f"[ERROR] Activity not found: {workitem['activity_id']}")
            return
        
        # handle_workitem_with_agent 호출
        result = await handle_workitem_with_agent(workitem, activity, agent_info)
        
        if result is not None:
            print(f"[DEBUG] Agent workitem completed successfully: {workitem['id']}")
        else:
            print(f"[ERROR] Agent workitem failed: {workitem['id']}")
            upsert_workitem({
                "id": workitem['id'],
                "log": "Agent processing failed"
            }, workitem['tenant_id'])
        
    except Exception as e:
        print(f"[ERROR] Error in handle_agent_workitem for workitem {workitem['id']}: {str(e)}")
        raise e 


async def handle_service_workitem(workitem):
    """
    서비스 업무를 처리하는 함수
    """
    # 워크아이템 위치 판별
    is_first, is_last = get_workitem_position(workitem)

    if workitem['retry'] >= 3:
        # 예외 발생 시 인스턴스 상태 업데이트
        update_instance_status_on_error(workitem, is_first, is_last)
        return

    def extract_tool_results_from_agent_messages(messages):
        """
        LangChain agent의 메시지 리스트에서 도구 실행 결과만 추출하여
        {tool_name: {status, ...}} 형태의 딕셔너리로 반환
        """
        tool_results = {}
        for msg in messages:
            # ToolMessage: content가 JSON 문자열일 수 있음
            if hasattr(msg, "name") and hasattr(msg, "content"):
                try:
                    content = msg.content
                    if content and (content.startswith("{") or content.startswith("[")):
                        parsed = json.loads(content)
                        if isinstance(parsed, dict) and "status" in parsed:
                            tool_results[msg.name] = parsed
                        elif isinstance(parsed, list):
                            for item in parsed:
                                if isinstance(item, dict) and "status" in item:
                                    tool_results[msg.name] = item
                except Exception:
                    continue
            # AIMessage: additional_kwargs에 tool_calls가 있을 수 있음
            elif hasattr(msg, "additional_kwargs"):
                tool_calls = msg.additional_kwargs.get("tool_calls", [])
                for call in tool_calls:
                    tool_name = call.get("function", {}).get("name")
                    arguments = call.get("function", {}).get("arguments")
                    if tool_name and arguments:
                        try:
                            args = json.loads(arguments)
                            tool_results[tool_name] = args
                        except Exception:
                            tool_results[tool_name] = arguments
        return tool_results

    try:
        print(f"[DEBUG] Starting service workitem processing for: {workitem['id']}")
        
        agent_id = workitem['user_id']
        tenant_id = workitem['tenant_id']
        agent_info = None
        if not agent_id:
            print(f"[ERROR] No agent ID found in workitem: {workitem['id']}")
            upsert_workitem({
                "id": workitem['id'],
                "log": "No agent ID found"
            }, tenant_id)
            return
        
        if agent_id and ',' in agent_id:
            agent_ids = workitem['user_id'].split(',')
            for agent_id in agent_ids:
                assignee_info = fetch_assignee_info(agent_id)
                if assignee_info and assignee_info.get("type") == "agent":
                    agent_info = fetch_user_info(agent_id)
                    break
        else:
            assignee_info = fetch_assignee_info(agent_id)
            if assignee_info and assignee_info.get("type") == "agent":
                agent_info = fetch_user_info(agent_id)

        if not agent_info:
            print(f"[ERROR] Agent not found: {agent_id}")
            upsert_workitem({
                "id": workitem['id'],
                "log": f"Agent not found: {agent_id}"
            }, tenant_id)
            return

        results = await mcp_processor.execute_mcp_tools(workitem, agent_info, tenant_id)
        messages = results.get("messages", [])
        
        if messages:
            tool_results = extract_tool_results_from_agent_messages(messages)
        else:
            tool_results = {}

        if not tool_results:
            print(f"[ERROR] MCP tools execution failed: No tool results found")
            upsert_workitem({
                "id": workitem['id'],
                "log": "MCP tools execution failed: No tool results found"
            }, tenant_id)
            # return

        error_count = 0
        success_count = 0
        result_summary = []
        
        for tool_name, result in tool_results.items():
            if isinstance(result, dict) and result.get("status") == "success":
                success_count += 1
                connection_type = result.get("connection_type", "unknown")
                result_summary.append(f"{tool_name} ({connection_type}): 성공")
            else:
                error_count += 1
                connection_type = result.get("connection_type", "unknown") if isinstance(result, dict) else "unknown"
                error_msg = result.get('error', 'Unknown error') if isinstance(result, dict) else str(result)
                result_summary.append(f"{tool_name} ({connection_type}): 실패 - {error_msg}")
        
        if error_count == 0:
            log_message = f"모든 MCP 도구 실행 완료: {', '.join(result_summary)}"
        elif success_count > 0:
            log_message = f"일부 MCP 도구 실행 완료: {', '.join(result_summary)}"
        else:
            log_message = f"모든 MCP 도구 실행 실패: {', '.join(result_summary)}"
        
        upsert_workitem({
            "id": workitem['id'],
            "status": "DONE",
            "log": log_message,
            "output": tool_results
        }, tenant_id)
        
        # 채팅 메시지 추가
        def summarize_agent_messages(messages):
            lines = []
            for msg in messages:
                role = getattr(msg, 'role', None) or getattr(msg, 'name', None) or msg.__class__.__name__
                content = getattr(msg, 'content', None)
                if content:
                    lines.append(f"[{role}] {content}")
            return '\n'.join(lines)

        summarized_messages = summarize_agent_messages(messages)
        # 채팅 메시지 추가
        def get_last_ai_message_content(messages):
            last_content = ""
            for msg in reversed(messages):
                if msg.__class__.__name__ == "AIMessage" and hasattr(msg, "content"):
                    last_content = msg.content
                    break
            return last_content

        last_ai_content = get_last_ai_message_content(messages)
        message_data = {
            "role": "system",
            "content": last_ai_content,
            "jsonContent": tool_results
        }
        upsert_chat_message(workitem['proc_inst_id'], message_data, tenant_id)
        
        # 리소스 정리
        await mcp_processor.cleanup()
                
    except Exception as e:
        print(f"[ERROR] Error in handle_service_workitem for workitem {workitem['id']}: {str(e)}")
        
        # 에러 상태로 워크아이템 업데이트
        upsert_workitem({
            "id": workitem['id'],
            "log": f"Service workitem processing failed: {str(e)}"
        }, workitem['tenant_id'])
        
        # 에러 메시지를 채팅에 추가
        error_message = json.dumps({
            "role": "system",
            "content": f"서비스 업무 처리 중 오류가 발생했습니다: {str(e)}"
        })
        upsert_chat_message(workitem['proc_inst_id'], error_message, workitem['tenant_id'])
        
        # 리소스 정리
        try:
            await mcp_processor.cleanup()
        except:
            pass
        
        raise e<|MERGE_RESOLUTION|>--- conflicted
+++ resolved
@@ -22,7 +22,7 @@
     fetch_ui_definition_by_activity_id, fetch_user_info, fetch_assignee_info, 
     get_vector_store, fetch_workitem_by_proc_inst_and_activity, upsert_process_instance, 
     upsert_completed_workitem, upsert_next_workitems, upsert_chat_message, 
-    upsert_todo_workitems, upsert_workitem, delete_workitem, ProcessInstance,
+    upsert_todo_workitems, upsert_workitem, ProcessInstance,
     fetch_todolist_by_proc_inst_id, execute_rpc, upsert_cancelled_workitem, insert_process_instance
 )
 from process_definition import load_process_definition
@@ -163,91 +163,12 @@
 - previous_outputs: {previous_outputs}
 - today: {today}
 - gateway_condition_data: {gateway_condition_data}
-<<<<<<< HEAD
-- sequence_conditions: {sequence_conditions}
-- instance_name_pattern: {instance_name_pattern}
-
---- OPTIONAL USER FEEDBACK ---
-- message_from_user: {user_feedback_message}
-
-If message_from_user is not empty:
-- Carefully interpret the message to determine if any part of the result should be temporarily modified.
-- Common changes include:
-  - Wrong user assignment (e.g., 담당자 잘못 지정)
-  - Incorrect or missing variables
-  - Incorrect description wording
-  - Request for different activity routing
-- Use your best judgment to revise output accordingly.
-- Changes should be applied **provisionally** and marked as feedback-applied.
-- Indicate in the `description` (in Korean) that the result has been adjusted based on user feedback.
-- Do not assume the user wants to override everything — only update what's explicitly or implicitly requested.
-
-Instructions:
-
-Step 1. Merge output variables
-- Merge submitted_output and previous_outputs into a single key-value dictionary called merged_outputs.
-- Use merged_outputs for all condition evaluation and variable extraction.
-- Do not fabricate or infer values that are not present.
-
-Step 2. Detect events
-- Check all events in the `events` list that contain a cron-style `expression` field.
-  - Do not restrict to a specific event type (e.g., intermediateThrowEvent).
-  - Supported types may include: "intermediateThrowEvent", "boundaryEvent", "startTimerEvent", etc.
-- Do not rely on predefined expression values.
-- Instead, infer the appropriate cron expression dynamically using merged_outputs and the current date.
-- Identify any date field in merged_outputs that is likely associated with the event (e.g., payment_date, due_date, etc).
-- If today's date matches that value, proceed to the next check.
-- Only consider the event as valid if at least one of the following is true:
-  1. It is reachable from the current activity via the `sequences` graph (forward traversal), or
-  2. It is directly attached to the current activity (via `attached_activities`)
-- When the event is due and valid:
-  - Extract the day and month from the matched field.
-  - Generate a cron expression in the format `"0 0 DD MM *"` (e.g., "0 0 30 7 *").
-  - Use this value as `expression` in both nextActivities and completedActivities (for display only).
-  - Set `interruptByEvent = true`.
-  - Return **only** this event in `nextActivities`, in the following format:
-  - Do **not** evaluate or return any gateway-based activities when an interrupting event is triggered.
-
-Step 3. If no event overrides, evaluate next activities
-- For each next_activities item, match its sequence condition.
-- Evaluate the condition using merged_outputs.
-- If no condition is matched, return a PROCEED_CONDITION_NOT_MET error.
-
-Step 4. Determine valid next activities (**중요: attachedEvents와의 동시 추가**)
-- For each item in next_activities, check the sequence condition from the current activity.
-- If there is no condition, include the target activity.
-- If a condition exists, evaluate it using merged_outputs.
-  - Example: "stock_quantity >= order_quantity"
-  - Only include the activity if the condition evaluates to true.
-- **When including an activity in nextActivities,**
-  - **If the activity appears as activity_id in attached_activities,**
-    - **For each event_id in its attached_events array,**
-      - **If the event_id is not in completedActivities or cancelledActivities,**
-        - **ALWAYS also add this event as a separate entry in nextActivities (type: "event").**
-    - **즉, nextActivities에 attachedEvents가 있는 액티비티가 다음 액티비티라면, 해당 event들도 반드시 별도의 nextActivity 엔트리로 함께 추가해야 한다.**
-- Same inputs must always produce the same nextActivities. Do not randomly vary this.
-
-Step 5. Assign next user
-- Use roleBindings.endpoint to assign nextUserEmail. If a list, pick the first item.
-- If the target role is an external customer, use email from merged_outputs.
-- If no valid email is found, return DATA_FIELD_NOT_EXIST error.
-
-Step 6. Instance Name
-- Use instance_name_pattern if provided; otherwise fallback to "processDefinitionId.key" from submitted_output, with total length ≤ 20 characters.
-
-Step 7. Compose process description
-- In Korean, explain what activity was completed, what decisions were made, and what happens next.
-- If useful data is available, include a list of reference info at the end in the format:
-  - 주문 상품: 삼성 노트북
-  - 재고 수량: 10
-- Omit the list entirely if no meaningful information is available.
-
-Output format (must be wrapped in ```json and ``` markers):
-=======
+- sequence_condition_data: {sequence_conditions}
 
 Instructions:
 1) 기본 완료 기록
-- 현재 activity_id를 type="activity", result="DONE"으로 completedActivities에 추가한다.
+- 현재 activity_id를 type="activity", result="DONE" or result="PENDING"으로 completedActivities에 추가한다.
+- result="PENDING"인 경우 cannotProceedErrors에 추가한다.
 
 2) 동일 레벨 집합 계산(피드백 제외) — merged_outputs에 채운다
 - 변경된(보수적) 정의:
@@ -280,7 +201,6 @@
 - 반드시 아래 JSON만 출력한다. 추가 설명 금지.
 
 ```json
->>>>>>> 2ff78169
 {{
   "instanceId": "{instance_id}",
   "instanceName": "process instance name",
@@ -291,35 +211,6 @@
   "roleBindings": {role_bindings},
   "completedActivities": [
     {{
-<<<<<<< HEAD
-      "completedActivityId": "activity_id",
-      "completedActivityName": "activity_name",
-      "completedUserEmail": "user_email",
-      "type": "activity",
-      "result": "DONE | PENDING", // PENDING when cannotProceedErrors exist
-      "description": "완료된 활동에 대한 설명 (Korean)",
-      "cannotProceedErrors": [
-        {{
-          "type": "PROCEED_CONDITION_NOT_MET" | "SYSTEM_ERROR" | "DATA_FIELD_NOT_EXIST",
-          "reason": "설명 (Korean)"
-        }}
-      ]
-    }},
-    {{
-      "completedActivityId": "event_id",
-      "completedUserEmail": "email_or_agent_id",
-      "type": "event",
-      "expression": "cron expression",
-      "dueDate": "YYYY-MM-DD",
-      "result": "DONE | PENDING", // PENDING when cannotProceedErrors exist
-      "description": "완료된 활동에 대한 설명 (Korean)",
-      "cannotProceedErrors": [
-        {{
-          "type": "PROCEED_CONDITION_NOT_MET" | "SYSTEM_ERROR" | "DATA_FIELD_NOT_EXIST",
-          "reason": "설명 (Korean)"
-        }}
-      ]
-=======
       "completedActivityId": "activity_or_event_id",
       "completedActivityName": "name_if_available",
       "completedUserEmail": "{user_email}",
@@ -327,13 +218,12 @@
       "expression": "cron expression if event",
       "dueDate": "YYYY-MM-DD if event",
       "result": "DONE",
-      "description": "완료된 활동에 대한 설명 (Korean)"
->>>>>>> 2ff78169
+      "description": "완료된 활동에 대한 설명 (Korean)",
+      "cannotProceedErrors": []
     }}
   ],
   "nextActivities": [],
   "cancelledActivities": [],
-  "cannotProceedErrors": [],
   "referenceInfo": []
 }}
 """
@@ -346,6 +236,7 @@
 Goal:
 - 완료 추출기의 출력(`completedActivities`)을 받아
   BPMN 2.0 토큰 규칙을 준수하여 **다음으로 활성화될 수 있는 노드만** `nextActivities`에 산출한다.
+- completedActivities 의 결과 상태 값이 PENDING 으로 존재하는 경우에는 nextActivities 를 산출하지 않는다.
 - **조건/데이터 평가는 오직 아래 입력들 내부에 존재하는 값만** 사용한다.
   - activities / gateways / events / sequences / attached_activities / subProcesses / roleBindings / next_activities / today
 
@@ -415,7 +306,7 @@
 - `instance_name_pattern`을 우선 사용. 비어있으면 "processDefinitionId.key" 20자 이내 생성.
 
 7) 출력 형식
-- 반드시 JSON만 출력(설명 금지). 진행 불가 시 `interruptByEvent=false`, `nextActivities: []`, `cannotProceedErrors: []`.
+- 반드시 JSON만 출력(설명 금지). 진행 불가 시 `interruptByEvent=false`, `nextActivities: []`.
 
 Return ONLY the JSON block below, no extra text, no explanation.
 
@@ -440,33 +331,8 @@
       "messageToUser": "Korean instruction"
     }}
   ],
-<<<<<<< HEAD
-  "cancelledActivities": [
-    {{
-      "cancelledActivityId": "activity_id",
-      "cancelledActivityName": "activity_name",
-      "cancelledUserEmail": "user_email",
-      "type": "activity",
-      "result": "CANCELLED"
-    }},
-    {{
-      "cancelledActivityId": "event_id",
-      "cancelledUserEmail": "email_or_agent_id",
-      "type": "event",
-      "result": "CANCELLED"
-    }}
-  ],
-  "referenceInfo": [
-    {{
-      "key": "이전 산출물에서 참조한 키 (in Korean)",
-      "value": "이전 산출물에서 참조한 값 (in Korean)"
-    }}
-  ]
-=======
   "cancelledActivities": [],
-  "cannotProceedErrors": [],
   "referenceInfo": []
->>>>>>> 2ff78169
 }}
 """
 )
@@ -1593,13 +1459,9 @@
                     except Exception as e:
                         print(f"[ERROR] Failed to get gateway condition data for {workitem.get('id')}: {str(e)}")
                         gateway_condition_data = None
-<<<<<<< HEAD
-        
+
             sequence_condition_data = get_sequence_condition_data(process_definition, next_activities)
 
-=======
-                        
->>>>>>> 2ff78169
         workitem_input_data = None
         try:
             workitem_input_data = get_input_data(workitem, process_definition)
@@ -1609,45 +1471,6 @@
         attached_activities = []
         for next_activity in next_activities:
             activity = process_definition.find_activity_by_id(next_activity)
-<<<<<<< HEAD
-            if activity:
-                if activity.attachedEvents:
-                    attached_activities.append({
-                        "activity_id": activity.id,
-                        "attached_events": activity.attachedEvents
-                    })
-        
-        input_activities = []
-        for activity in process_definition.activities:
-            input_activities.append({
-                "id": activity.id,
-                "type": activity.type,
-                "role": activity.role,
-                "description": activity.description,
-                "inputData": activity.inputData,
-                "checkpoints": activity.checkpoints
-            })
-        input_gateways = []
-        for gateway in process_definition.gateways:
-            input_gateways.append({
-                "id": gateway.id,
-                "type": gateway.type
-            })
-        input_sequences = []
-        for sequence in process_definition.sequences:
-            input_sequences.append({
-                "id": sequence.id,
-                "source": sequence.source,
-                "target": sequence.target
-            })
-
-        chain_input = {
-            "activities": input_activities,
-            "gateways": input_gateways,
-            "sequences": input_sequences,
-            "instance_id": process_instance_id,
-            "instance_name_pattern": process_definition_json.get("instanceNamePattern") or "null",
-=======
             if activity and getattr(activity, 'attachedEvents', None):
                 attached_activities.append({
                     "activity_id": activity.id,
@@ -1668,7 +1491,6 @@
             "role_bindings": workitem.get('assignees', []),
 
             "instance_id": process_instance_id,
->>>>>>> 2ff78169
             "process_definition_id": process_definition_id,
             "activity_id": activity_id,
             "user_email": user_email_for_prompt,
@@ -1680,66 +1502,6 @@
             "attached_activities": attached_activities,
             "sequence_conditions": sequence_condition_data
         }
-<<<<<<< HEAD
-        
-        collected_text = ""
-        num_of_chunk = 0
-        async for chunk in model.astream(prompt.format(**chain_input)):
-            token = chunk.content
-            collected_text += token
-            upsert_queue.put((
-                {
-                    "id": workitem['id'],
-                    "log": collected_text
-                },
-                tenant_id
-            ))
-            num_of_chunk += 1
-            if num_of_chunk % 10 == 0:
-                upsert_workitem({"id": workitem['id'], "log": collected_text}, tenant_id)
-
-        # Enhanced JSON parsing with retry mechanism
-        parsed_output = None
-        max_retries = 3
-        retry_count = 0
-        
-        while retry_count < max_retries:
-            try:
-                parsed_output = parser.parse(collected_text)
-                break
-            except Exception as parse_error:
-                retry_count += 1
-                print(f"[WARNING] JSON parsing attempt {retry_count} failed for workitem {workitem['id']}: {str(parse_error)}")
-                
-                if retry_count >= max_retries:
-                    # Log the problematic response for debugging
-                    print(f"[ERROR] All JSON parsing attempts failed. Raw response: {collected_text[:500]}...")
-                    
-                    # Update workitem with error status
-                    upsert_workitem({
-                        "id": workitem['id'],
-                        "status": "ERROR",
-                        "log": f"JSON parsing failed after {max_retries} attempts: {str(parse_error)}"
-                    }, tenant_id)
-                    
-                    # Send error message to chat
-                    error_message = json.dumps({
-                        "role": "system", 
-                        "content": f"JSON 파싱 오류가 발생했습니다: {str(parse_error)}"
-                    })
-                    upsert_chat_message(process_instance_id, error_message, tenant_id)
-                    
-                    raise parse_error
-                
-                # Wait a bit before retrying
-                await asyncio.sleep(0.5)
-        
-        if parsed_output is None:
-            raise Exception("Failed to parse JSON response after all retry attempts")
-        
-        execute_next_activity(parsed_output, tenant_id)
-        
-=======
 
         completed_json, completed_log = await run_prompt_and_parse(
             prompt_completed, chain_input_completed, workitem, tenant_id, parser, log_prefix="[COMPLETED]"
@@ -1784,35 +1546,10 @@
         result = execute_next_activity(next_json, tenant_id)
         result_json = json.loads(result)
 
->>>>>>> 2ff78169
     except Exception as e:
         print(f"[ERROR] Error in handle_workitem for workitem {workitem['id']}: {str(e)}")
         raise e
 
-<<<<<<< HEAD
-
-=======
-    if result_json:
-        if result_json.get("cannotProceedErrors"):
-            upsert_workitem({
-                "id": workitem['id'],
-                "status": "IN_PROGRESS",
-            }, tenant_id)
-            return
-        else:
-            upsert_workitem({
-                "id": workitem['id'],
-                "status": "DONE",
-            }, tenant_id)
-
-        try:
-            print(f"[DEBUG] process_output for workitem {workitem['id']}")
-            process_output(workitem, tenant_id)
-        except Exception as e:
-            print(f"[ERROR] Error in process_output for workitem {workitem['id']}: {str(e)}")
-            
-            
->>>>>>> 2ff78169
 async def handle_agent_workitem(workitem):
     """
     에이전트 업무를 처리하는 함수
