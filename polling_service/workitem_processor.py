--- conflicted
+++ resolved
@@ -1643,15 +1643,7 @@
 
         execute_next_activity(completed_json, tenant_id)
         
-<<<<<<< HEAD
         process_output(workitem, tenant_id)
-=======
-        # try:
-        #     process_output(workitem, tenant_id)
-        # except Exception as e:
-        #     print(f"[ERROR] Error in process_output for workitem {workitem['id']}: {str(e)}")
-        #     raise e
->>>>>>> 8428bb83
 
     except Exception as e:
         print(f"[ERROR] Error in handle_workitem for workitem {workitem['id']}: {str(e)}")
