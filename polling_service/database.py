from supabase import create_client, Client
from pydantic import BaseModel, validator
from typing import Any, Dict, List, Optional, Set
from langchain_openai import OpenAIEmbeddings
from langchain_community.vectorstores import SupabaseVectorStore
from process_definition import ProcessDefinition, load_process_definition, UIDefinition
from fastapi import HTTPException
from decimal import Decimal
from datetime import datetime, timedelta
from contextvars import ContextVar
from dotenv import load_dotenv

import pytz
import socket
import os
import uuid
import json


supabase_client_var = ContextVar('supabase', default=None)
subdomain_var = ContextVar('subdomain', default='localhost')


def setting_database():
    try:
        if os.getenv("ENV") != "production":
            load_dotenv(override=True)
        
        supabase_url = os.getenv("SUPABASE_URL")
        supabase_key = os.getenv("SUPABASE_KEY")
        supabase: Client = create_client(supabase_url, supabase_key)
        supabase_client_var.set(supabase)
        
        print(f"[INFO] Supabase client configured successfully")
        
    except Exception as e:
        print(f"Database configuration error: {e}")


def execute_sql(sql_query):
    """
    Executes SQL query using Supabase Client API.
    
    Args:
        sql_query (str): The SQL query to execute.
        
    Returns:
        list: A list of dictionaries representing the rows returned by the query.
    """
    
    try:
        supabase = supabase_client_var.get()
        if supabase is None:
            raise Exception("Supabase client is not configured for this request")
        
        # Supabase Client API를 사용하여 SQL 실행
        response = supabase.rpc('exec_sql', {'query': sql_query}).execute()
        
        if response.data:
            return response.data
        else:
            return "Query executed successfully"
    
    except Exception as e:
        return(f"An error occurred while executing the SQL query: {e}")
    
def execute_rpc(rpc_name, params):
    try:
        supabase = supabase_client_var.get()
        if supabase is None:
            raise Exception("Supabase client is not configured for this request")
        
        response = supabase.rpc(rpc_name, params).execute()
        return response.data
    except Exception as e:
        return(f"An error occurred while executing the RPC: {e}")


def fetch_process_definition(def_id, tenant_id: Optional[str] = None):
    """
    Fetches the process definition from the 'proc_def' table based on the given definition ID.
    
    Args:
        def_id (str): The ID of the process definition to fetch.
    
    Returns:
        dict: The process definition as a JSON object if found, else None.
    """
    try:
        supabase = supabase_client_var.get()
        if supabase is None:
            raise Exception("Supabase client is not configured for this request")
    
        subdomain = subdomain_var.get()
        if not tenant_id:
            tenant_id = subdomain


        response = supabase.table('proc_def').select('*').eq('id', def_id.lower()).eq('tenant_id', tenant_id).execute()
        
        # Check if the response contains data
        if response.data:
            # Assuming the first match is the desired one since ID should be unique
            process_definition = response.data[0].get('definition', None)
            return process_definition
        else:
            return None
    except Exception as e:
        raise HTTPException(status_code=404, detail=f"No process definition found with ID {def_id}: {e}")


def fetch_process_definition_latest_version(def_id, tenant_id: Optional[str] = None):
    try:
        supabase = supabase_client_var.get()
        if supabase is None:
            raise Exception("Supabase client is not configured for this request")


        subdomain = subdomain_var.get()
        if not tenant_id:
            tenant_id = subdomain


        response = supabase.table('proc_def_arcv').select('*').eq('proc_def_id', def_id.lower()).eq('tenant_id', tenant_id).order('version', desc=True).execute()
        
        if response.data and len(response.data) > 0:
            return response.data[0]
        else:
            return None
    except Exception as e:
        raise HTTPException(status_code=404, detail=f"No process definition latest version found with ID {def_id}: {e}")

def fetch_ui_definition(def_id):
    try:
        supabase = supabase_client_var.get()
        if supabase is None:
            raise Exception("Supabase client is not configured for this request")
        
        subdomain = subdomain_var.get()
        response = supabase.table('form_def').select('*').eq('id', def_id.lower()).eq('tenant_id', subdomain).execute()
        
        if response.data:
            # Assuming the first match is the desired one since ID should be unique
            ui_definition = UIDefinition(**response.data[0])
            return ui_definition
        else:
            return None
    except Exception as e:
        raise HTTPException(status_code=404, detail=f"No UI definition found with ID {def_id}: {e}")

def fetch_ui_definitions_by_def_id(def_id, tenant_id: Optional[str] = None):
    try:
        supabase = supabase_client_var.get()
        if supabase is None:
            raise Exception("Supabase client is not configured for this request")
        
        subdomain = subdomain_var.get()
        if not tenant_id:
            tenant_id = subdomain
            
        response = supabase.table('form_def').select('*').eq('proc_def_id', def_id).eq('tenant_id', tenant_id).execute()
        
        if response.data and len(response.data) > 0:
            return [UIDefinition(**item) for item in response.data]
        else:
            return None
    except Exception as e:
        raise HTTPException(status_code=404, detail=f"No UI definitions found with ID {def_id}: {e}")


def fetch_ui_definition_by_activity_id(proc_def_id, activity_id, tenant_id: Optional[str] = None):
    try:
        supabase = supabase_client_var.get()
        if supabase is None:
            raise Exception("Supabase client is not configured for this request")
        
        subdomain = subdomain_var.get()
        if not tenant_id:
            tenant_id = subdomain


        response = supabase.table('form_def').select('*').eq('proc_def_id', proc_def_id).eq('activity_id', activity_id).eq('tenant_id', tenant_id).execute()
        
        if response.data:
            # Assuming the first match is the desired one since ID should be unique
            ui_definition = UIDefinition(**response.data[0])
            return ui_definition
        else:
            return None
    except Exception as e:
        raise HTTPException(status_code=404, detail=f"No UI definition found with ID {proc_def_id}: {e}")


class ProcessInstance(BaseModel):
    proc_inst_id: str
    proc_inst_name: Optional[str] = None
    role_bindings: Optional[List[Dict[str, Any]]] = []
    current_activity_ids: Optional[List[str]] = []
    participants: Optional[List[str]] = []
    variables_data: Optional[List[Dict[str, Any]]] = []
    process_definition: ProcessDefinition = None  # Add a reference to ProcessDefinition
    status: str = None
    tenant_id: str
    proc_def_version: Optional[str] = None
    parent_proc_inst_id: Optional[str] = None


    class Config:
        extra = "allow"


    def __init__(self, **data):
        super().__init__(**data)
        def_id = self.get_def_id()
        tenant_id = self.tenant_id
        self.process_definition = load_process_definition(fetch_process_definition(def_id, tenant_id))  # Load ProcessDefinition


    def get_def_id(self):
        # inst_id 예시: "company_entrance.123e4567-e89b-12d3-a456-426614174000"
        # 여기서 "company_entrance"가 프로세스 정의 ID입니다.
        return self.proc_inst_id.split(".")[0]


    def get_data(self):
        # Return all process variable values as a map
        variable_map = {}
        for variable in self.process_definition.data:
            variable_name = variable.name
            variable_map[variable_name] = getattr(self, variable_name, None)
        return variable_map
  
class WorkItem(BaseModel):
    id: str
    user_id: Optional[str]
    username: Optional[str] = None
    proc_inst_id: Optional[str] = None
    root_proc_inst_id: Optional[str] = None
    proc_def_id: Optional[str] = None
    activity_id: str
    activity_name: str
    start_date: Optional[datetime] = None
    end_date: Optional[datetime] = None
    due_date: Optional[datetime] = None
    status: str
    description: Optional[str] = None
    tool: Optional[str] = None
    tenant_id: str
    reference_ids: Optional[List[str]] = []
    assignees: Optional[List[Dict[str, Any]]] = []
    duration: Optional[int] = None
    output: Optional[Dict[str, Any]] = {}
    retry: Optional[int] = 0
    consumer: Optional[str] = None
    log: Optional[str] = None
    agent_mode: Optional[str] = None
    agent_orch: Optional[str] = None
    feedback: Optional[List[Dict[str, Any]]] = []
    temp_feedback: Optional[str] = None
    
    @validator('start_date', 'end_date', 'due_date', pre=True)
    def parse_datetime(cls, value):
        if isinstance(value, str):
            try:
                return datetime.fromisoformat(value).replace(tzinfo=None)
            except ValueError:
                return datetime.strptime(value, "%Y-%m-%d %H:%M:%S")
        return value


    class Config:
        json_encoders = {
            datetime: lambda dt: dt.strftime("%Y-%m-%d %H:%M:%S")
        }


def fetch_and_apply_system_data_sources(process_instance: ProcessInstance) -> None:
    # 프로세스 정의에서 데이터스가 'system'인 변수를 처리
    for variable in process_instance.process_definition.data:
        if variable.dataSource and variable.dataSource.type == 'database':
            sql_query = variable.dataSource.sql
            if sql_query:
                # SQL리 실행
                result = execute_sql(sql_query)
                if result:
                    #리 결과를 프로세스 인스턴스 데이터에 추가
                    setattr(process_instance, variable.name, result[0]['result'])


    return process_instance


def fetch_process_instance(full_id: str, tenant_id: Optional[str] = None) -> Optional[ProcessInstance]:
    try:
        if full_id == "new" or '.' not in full_id:
            return None

        if not full_id:
            raise HTTPException(status_code=404, detail="Instance Id should be provided")

        supabase = supabase_client_var.get()
        if supabase is None:
            raise Exception("Supabase client is not configured for this request")
        
        subdomain = subdomain_var.get()
        if not tenant_id:
            tenant_id = subdomain

        response = supabase.table('bpm_proc_inst').select("*").eq('proc_inst_id', full_id).eq('tenant_id', tenant_id).execute()

        if response.data:
            process_instance_data = response.data[0]

            if isinstance(process_instance_data.get('variables_data'), dict):
                process_instance_data['variables_data'] = [process_instance_data['variables_data']]
            
            process_instance = ProcessInstance(**process_instance_data)
            if process_instance_data.get('root_proc_inst_id') is None:
                process_instance.root_proc_inst_id = process_instance.proc_inst_id
            process_instance = fetch_and_apply_system_data_sources(process_instance)
            
            return process_instance
        else:
            return None
    except Exception as e:
        raise HTTPException(status_code=404, detail=str(e)) from e


def insert_process_instance(process_instance_data: dict, tenant_id: Optional[str] = None):
    try:
        supabase = supabase_client_var.get()
        if supabase is None:
            raise Exception("Supabase client is not configured for this request")

        if not tenant_id:
            tenant_id = subdomain_var.get()
        process_instance_data['tenant_id'] = tenant_id

        return supabase.table('bpm_proc_inst').upsert(process_instance_data).execute()
    except Exception as e:
        raise HTTPException(status_code=404, detail=str(e)) from e


def set_participants_from_workitems(process_instance, tenant_id=None):
    """
    proc_inst_id에 해당하는 todolist의 user_id들을 파싱하여 participants를 세팅
    """
    workitems = fetch_todolist_by_proc_inst_id(process_instance.proc_inst_id, tenant_id)
    user_ids = []
    if workitems:
        for workitem in workitems:
            if workitem.user_id:
                ids = [uid.strip() for uid in workitem.user_id.split(',') if uid.strip()]
                user_ids.extend(ids)
    participants = []
    seen = set()
    for user_id in user_ids:
        if (
            user_id is not None
            and user_id != ''
            and user_id != 'undefined'
            and user_id.strip() != ''
        ):
            if user_id == 'external_customer':
                if user_id not in seen:
                    participants.append(user_id)
                    seen.add(user_id)
            else:
                assignee_info = fetch_assignee_info(user_id)
                if assignee_info['type'] not in ['unknown', 'error'] and user_id not in seen:
                    participants.append(user_id)
                    seen.add(user_id)
    process_instance.participants = participants
    return process_instance


def upsert_process_instance(process_instance: ProcessInstance, tenant_id: Optional[str] = None) -> (bool, ProcessInstance):
    process_definition = process_instance.process_definition
    if process_definition is None:
        process_definition = load_process_definition(fetch_process_definition(process_instance.get_def_id(), tenant_id))
        process_instance.process_definition = process_definition

    end_activity = process_definition.find_end_activity()
    if end_activity:
        end_workitem = fetch_workitem_by_proc_inst_and_activity(process_instance.proc_inst_id, safeget(end_activity, 'id', ''), tenant_id)
        if end_workitem:
            if end_workitem.status == 'DONE':
                status = 'COMPLETED'
            else:
                status = 'RUNNING'
        else:
            status = 'RUNNING'
    else:
        if process_instance.current_activity_ids and len(process_instance.current_activity_ids) != 0:
            if end_activity and safeget(end_activity, 'id', '') in process_instance.current_activity_ids:
                status = 'COMPLETED'
            else:
                status = 'RUNNING'
    
    # Set participants from workitems
    process_instance = set_participants_from_workitems(process_instance, tenant_id)
    participants = process_instance.participants

    process_instance_data = process_instance.dict(exclude={'process_definition'})  # Convert Pydantic model to dict
    process_instance_data = convert_decimal(process_instance_data)

    try:
        supabase = supabase_client_var.get()
        if supabase is None:
            raise Exception("Supabase client is not configured for this request")
        
        if not tenant_id:
            tenant_id = subdomain_var.get()
            
        process_definition_version = fetch_process_definition_latest_version(process_instance.get_def_id(), tenant_id)
        if process_definition_version:
            arcv_id = process_definition_version.get('arcv_id', None)
        else:
            arcv_id = None
        
        response = supabase.table('bpm_proc_inst').upsert({
            'proc_inst_id': process_instance.proc_inst_id,
            'proc_inst_name': process_instance.proc_inst_name,
            'current_activity_ids': process_instance.current_activity_ids,
            'participants': participants,
            'role_bindings': process_instance.role_bindings,
            'variables_data': process_instance.variables_data,
            'status': status if status else process_instance.status,
            'proc_def_id': process_instance.get_def_id(),
            'proc_def_version': arcv_id,
            'tenant_id': tenant_id,
            'end_date': datetime.now(pytz.timezone('Asia/Seoul')).isoformat() if status == 'COMPLETED' else None
        }).execute()

        success = bool(response.data)

        return success, process_instance

    except Exception as e:
        raise HTTPException(status_code=404, detail=str(e)) from e


def convert_decimal(data):
    for key, value in data.items():
        if isinstance(value, Decimal):
            data[key] = float(value)
    return data


def fetch_organization_chart(tenant_id: Optional[str] = None):
    try:
        supabase = supabase_client_var.get()
        if supabase is None:
            raise Exception("Supabase client is not configured for this request")
        
        subdomain = subdomain_var.get()
        if not tenant_id:
            tenant_id = subdomain


        response = supabase.table("configuration").select("*").eq('key', 'organization').eq('tenant_id', tenant_id).execute()
        
        # Check if the response contains data
        if response.data:
            # Assuming the first match is the desired one since ID should be unique
            value = response.data[0].get('value', None)
            organization_chart = value.get('chart', None)
            return organization_chart
        else:
            return None
    except Exception as e:
        raise HTTPException(status_code=404, detail=f"Failed to fetch organization chart: {e}")


def fetch_todolist_by_proc_inst_id(proc_inst_id: str, tenant_id: Optional[str] = None) -> Optional[List[WorkItem]]:
    try:
        supabase = supabase_client_var.get()
        if supabase is None:
            raise Exception("Supabase client is not configured for this request")
        
        subdomain = subdomain_var.get()
        if not tenant_id:
            tenant_id = subdomain

        response = supabase.table('todolist').select("*").eq('proc_inst_id', proc_inst_id).eq('tenant_id', tenant_id).execute()
        

        if response.data:
            return [WorkItem(**item) for item in response.data]
        else:
            return None
    except Exception as e:
        raise HTTPException(status_code=404, detail=str(e)) from e


def fetch_workitem_by_proc_inst_and_activity(proc_inst_id: str, activity_id: str, tenant_id: Optional[str] = None) -> Optional[WorkItem]:
    try:
        supabase = supabase_client_var.get()
        if supabase is None:
            raise Exception("Supabase client is not configured for this request")
        
        subdomain = subdomain_var.get()
        if not tenant_id:
            tenant_id = subdomain


        response = supabase.table('todolist').select("*").eq('proc_inst_id', proc_inst_id).eq('activity_id', activity_id).eq('tenant_id', tenant_id).execute()
        
        if response.data:
            return WorkItem(**response.data[0])
        else:
            return None
    except Exception as e:
        raise HTTPException(status_code=404, detail=str(e)) from e

def fetch_workitem_by_id(workitem_id: str, tenant_id: Optional[str] = None) -> Optional[WorkItem]:
    try:
        supabase = supabase_client_var.get()
        if supabase is None:
            raise Exception("Supabase client is not configured for this request")
            
        subdomain = subdomain_var.get()
        if not tenant_id:
            tenant_id = subdomain
            
        response = supabase.table('todolist').select("*").eq('id', workitem_id).eq('tenant_id', tenant_id).execute()
        
        if response.data and len(response.data) > 0:
            return WorkItem(**response.data[0])
        else:
            return None
    except Exception as e:
        raise HTTPException(status_code=404, detail=str(e)) from e

def fetch_workitem_with_submitted_status(limit=10) -> Optional[List[dict]]:
    try:
        pod_id = socket.gethostname()
        supabase = supabase_client_var.get()
        if supabase is None:
            raise Exception("Supabase client is not configured for this request")
        
        # Supabase Client API를 사용하여 워크아이템 조회 및 업데이트
        # 먼저 SUBMITTED 상태이고 consumer가 NULL인 워크아이템들을 조회
        response = supabase.table('todolist').select('*').eq('status', 'SUBMITTED').is_('consumer', 'null').limit(limit).execute()
        
        if not response.data:
            return None
        
        # 조회된 워크아이템들의 consumer를 현재 pod_id로 업데이트
        # 동시성 제어를 위해 조건부 업데이트 사용
        updated_workitems = []
        
        # 배치 업데이트를 위한 워크아이템 ID 목록
        workitem_ids = [item['id'] for item in response.data]
        
        if workitem_ids:
            try:
                # 배치 업데이트 시도
                current_time = datetime.now().isoformat()
                batch_update_response = supabase.table('todolist').update({
                    'consumer': pod_id,
                    'updated_at': current_time
                }).in_('id', workitem_ids).eq('status', 'SUBMITTED').is_('consumer', 'null').execute()
                
                if batch_update_response.data:
                    updated_workitems = batch_update_response.data
                    print(f"[DEBUG] Successfully claimed {len(updated_workitems)} workitems for pod {pod_id}")
                else:
                    print(f"[DEBUG] No workitems were claimed in batch update")
                    
            except Exception as batch_error:
                print(f"[WARNING] Batch update failed, falling back to individual updates: {batch_error}")
                
                # 배치 업데이트가 실패하면 개별 업데이트로 폴백
                for workitem in response.data:
                    try:
                        update_response = supabase.table('todolist').update({
                            'consumer': pod_id,
                            'updated_at': datetime.now().isoformat()
                        }).eq('id', workitem['id']).eq('status', 'SUBMITTED').is_('consumer', 'null').execute()
                        
                        if update_response.data:
                            updated_workitems.append(update_response.data[0])
                            print(f"[DEBUG] Successfully claimed workitem {workitem['id']} for pod {pod_id}")
                        else:
                            print(f"[DEBUG] Workitem {workitem['id']} was already claimed by another pod")
                    except Exception as e:
                        print(f"[WARNING] Failed to update workitem {workitem['id']}: {e}")
                        continue

        return updated_workitems if updated_workitems else None

    except Exception as e:
        print(f"[ERROR] DB fetch failed: {str(e)}")
        raise HTTPException(status_code=500, detail=f"DB fetch failed: {str(e)}") from e


def fetch_workitem_with_agent(limit=5) -> Optional[List[dict]]:
    try:
        pod_id = socket.gethostname()
        supabase = supabase_client_var.get()
        if supabase is None:
            raise Exception("Supabase client is not configured for this request")
        
        # Supabase Client API를 사용하여 에이전트 워크아이템 조회 및 업데이트
        response = supabase.table('todolist').select('*').eq('status', 'IN_PROGRESS').eq('agent_mode', 'A2A').is_('consumer', 'null').limit(limit).execute()
        
        if not response.data:
            return None
        
        # 조회된 워크아이템들의 consumer를 현재 pod_id로 업데이트
        # 동시성 제어를 위해 조건부 업데이트 사용
        updated_workitems = []
        for workitem in response.data:
            try:
                # 조건부 업데이트: consumer가 여전히 NULL인 경우에만 업데이트
                update_response = supabase.table('todolist').update({
                    'consumer': pod_id,
                    'updated_at': datetime.now().isoformat()
                }).eq('id', workitem['id']).eq('status', 'IN_PROGRESS').eq('agent_mode', 'A2A').is_('consumer', 'null').execute()
                
                if update_response.data:
                    updated_workitems.append(update_response.data[0])
                    print(f"[DEBUG] Successfully claimed agent workitem {workitem['id']} for pod {pod_id}")
                else:
                    print(f"[DEBUG] Agent workitem {workitem['id']} was already claimed by another pod")
            except Exception as e:
                print(f"[WARNING] Failed to update agent workitem {workitem['id']}: {e}")
                continue
        
        return updated_workitems if updated_workitems else None

    except Exception as e:
        print(f"[ERROR] DB fetch failed: {str(e)}")
        raise HTTPException(status_code=500, detail=f"DB fetch failed: {str(e)}") from e


def cleanup_stale_consumers():
    """
    오래된 consumer를 정리하는 함수
    30분 이상 업데이트되지 않은 SUBMITTED 상태의 워크아이템의 consumer를 해제
    """
    try:
        supabase = supabase_client_var.get()
        if supabase is None:
            raise Exception("Supabase client is not configured for this request")
        
        # 30분 전 시간 계산
        thirty_minutes_ago = (datetime.now() - timedelta(minutes=30)).isoformat()
        
        # 오래된 consumer를 NULL로 업데이트
        response = supabase.table('todolist').update({
            'consumer': None
        }).eq('status', 'SUBMITTED').not_.is_('consumer', 'null').lt('updated_at', thirty_minutes_ago).execute()
        
        if response.data:
            updated_count = len(response.data)
            print(f"[INFO] Cleaned up {updated_count} stale consumers")
        else:
            print("[INFO] No stale consumers found")

    except Exception as e:
        print(f"[ERROR] Failed to cleanup stale consumers: {str(e)}")


def upsert_completed_workitem(process_instance_data, process_result_data, process_definition, tenant_id: Optional[str] = None) -> List[WorkItem]:
    try:
        if not tenant_id:
            tenant_id = subdomain_var.get()

        workitems = []
        if not process_result_data['completedActivities']:
            return
        
        for completed_activity in process_result_data['completedActivities']:
            workitem = fetch_workitem_by_proc_inst_and_activity(
                process_instance_data['proc_inst_id'],
                completed_activity['completedActivityId'],
                tenant_id
            )
            
            if workitem:
                workitem.status = completed_activity['result']
                workitem.end_date = datetime.now(pytz.timezone('Asia/Seoul'))
                user_info = fetch_assignee_info(completed_activity['completedUserEmail'])
                if user_info:
                    workitem.user_id = user_info.get('id')
                    workitem.username = user_info.get('name')
                if workitem.assignees and len(workitem.assignees) > 0:
                    for assignee in workitem.assignees:
                        if assignee.get('endpoint') and assignee.get('endpoint') == workitem.user_id:
                            assignee = {
                                'roleName': assignee.get('name'),
                                'userId': assignee.get('endpoint')
                            }
                            break
                if  completed_activity['cannotProceedErrors'] and len(completed_activity['cannotProceedErrors']) > 0:
                    workitem.log = "\n".join(f"[{error.get('type', '')}] {error.get('reason', '')}" for error in completed_activity['cannotProceedErrors']);
            else:
                activity = process_definition.find_activity_by_id(completed_activity['completedActivityId'])
                start_date = datetime.now(pytz.timezone('Asia/Seoul'))
                due_date = start_date + timedelta(days=safeget(activity, 'duration', 0)) if safeget(activity, 'duration', 0) else None
                assignees = []
                if process_instance_data['role_bindings']:
                    role_bindings = process_instance_data['role_bindings']
                    for role_binding in role_bindings:
                        if role_binding['name'] == safeget(activity, 'role', ''):
                            user_id = ','.join(role_binding['endpoint']) if isinstance(role_binding['endpoint'], list) else role_binding['endpoint']
                            assignees.append(role_binding)
                
                user_info = None
                if completed_activity['completedUserEmail'] != user_id:
                    user_info = fetch_assignee_info(completed_activity['completedUserEmail'])

                agent_orch = safeget(activity, 'orchestration', None)
                if agent_orch == 'none':
                    agent_orch = None
                
                log = ''
                if  completed_activity['cannotProceedErrors'] and len(completed_activity['cannotProceedErrors']) > 0:
                    log = "\n".join(f"[{error.type}] {error.reason}" for error in completed_activity['cannotProceedErrors']);
                
                workitem = WorkItem(
                    id=f"{str(uuid.uuid4())}",
                    proc_inst_id=process_instance_data['proc_inst_id'],
                    proc_def_id=process_result_data['processDefinitionId'].lower(),
                    activity_id=completed_activity['completedActivityId'],
                    activity_name=safeget(activity, 'name', ''),
                    user_id=user_info.get('id'),
                    username=user_info.get('name'),
                    status=completed_activity['result'],
                    tool=safeget(activity, 'tool', ''),
                    start_date=start_date,
                    end_date=datetime.now(pytz.timezone('Asia/Seoul')) if completed_activity['result'] == 'DONE' else None,
                    due_date=due_date,
                    tenant_id=tenant_id,
                    assignees=assignees,
                    duration=safeget(activity, 'duration', 0),
                    description=safeget(activity, 'description', ''),
                    agent_orch=agent_orch,
                    agent_mode=safeget(activity, 'agentMode', None),
<<<<<<< HEAD
                    log=log
=======
                    root_proc_inst_id=process_instance_data['root_proc_inst_id']
>>>>>>> 2ff78169
                )
            
            
            workitem_dict = workitem.model_dump()
            workitem_dict["start_date"] = workitem.start_date.isoformat() if workitem.start_date else None
            workitem_dict["end_date"] = workitem.end_date.isoformat() if workitem.end_date else None
            workitem_dict["due_date"] = workitem.due_date.isoformat() if workitem.due_date else None
            
            process_result_data.setdefault('cancelledActivities', [])
            activity = process_definition.find_activity_by_id(completed_activity['completedActivityId'])
            if activity:
                attached_events = safeget(activity, 'attachedEvents', [])
                if attached_events:
                    for attached_event in attached_events:
                        if attached_event != completed_activity['completedActivityId']:
                            process_result_data['cancelledActivities'].append({
                                'cancelledActivityId': attached_event,
                                'cancelledUserEmail': workitem.user_id,
                                'result': 'CANCELLED'
                            })
                        
            attached_activity = process_definition.find_attached_activity(completed_activity['completedActivityId'])
            if attached_activity:
                process_result_data['cancelledActivities'].append({
                                'cancelledActivityId': safeget(attached_activity, 'id', ''),
                                'cancelledUserEmail': workitem.user_id,
                                'result': 'CANCELLED'
                            })
                attached_events = safeget(attached_activity, 'attachedEvents', [])
                if attached_events:
                    for attached_event in attached_events:
                        if attached_event != completed_activity['completedActivityId']:
                            process_result_data['cancelledActivities'].append({
                                'cancelledActivityId': attached_event,
                                'cancelledUserEmail': workitem.user_id,
                                'result': 'CANCELLED'
                            })

            supabase = supabase_client_var.get()
            if supabase is None:
                raise Exception("Supabase client is not configured for this request")
            supabase.table('todolist').upsert(workitem_dict).execute()
            workitems.append(workitem)

        return workitems
    except Exception as e:
        print(f"[ERROR] upsert_completed_workitem: {str(e)}")
        raise HTTPException(status_code=404, detail=str(e)) from e

def upsert_cancelled_workitem(process_instance_data, process_result_data, process_definition, tenant_id: Optional[str] = None) -> List[WorkItem]:
    try:
        workitems = []
        for cancelled_activity in process_result_data['cancelledActivities']:
            workitem = fetch_workitem_by_proc_inst_and_activity(
                process_instance_data['proc_inst_id'],
                cancelled_activity['cancelledActivityId'],
                tenant_id
            )
            if workitem:
                workitem.status = cancelled_activity['result']
                workitem.end_date = datetime.now(pytz.timezone('Asia/Seoul'))
                workitem.user_id = cancelled_activity['cancelledUserEmail']
                if workitem.assignees and len(workitem.assignees) > 0:
                    for assignee in workitem.assignees:
                        if assignee.get('endpoint') and assignee.get('endpoint') == workitem.user_id:
                            assignee = {
                                'roleName': assignee.get('name'),
                                'userId': assignee.get('endpoint')
                            }
                            break
            else:
                activity = process_definition.find_activity_by_id(cancelled_activity['cancelledActivityId'])
                start_date = datetime.now(pytz.timezone('Asia/Seoul'))
                due_date = start_date + timedelta(days=safeget(activity, 'duration', 0)) if safeget(activity, 'duration', 0) else None
                assignees = []
                if process_instance_data['role_bindings']:
                    role_bindings = process_instance_data['role_bindings']
                    for role_binding in role_bindings:
                        if role_binding['name'] == safeget(activity, 'role', ''):
                            user_id = ','.join(role_binding['endpoint']) if isinstance(role_binding['endpoint'], list) else role_binding['endpoint']
                            assignees.append(role_binding)
                
                if cancelled_activity['cancelledUserEmail'] != user_id:
                    user_id = cancelled_activity['cancelledUserEmail']
                agent_orch = safeget(activity, 'orchestration', None)
                if agent_orch == 'none':
                    agent_orch = None
                    
                workitem = WorkItem(
                    id=f"{str(uuid.uuid4())}",
                    proc_inst_id=process_instance_data['proc_inst_id'],
                    proc_def_id=process_result_data['processDefinitionId'].lower(),
                    activity_id=cancelled_activity['cancelledActivityId'],
                    activity_name=safeget(activity, 'name', ''),
                    user_id=user_id,
                    status="CANCELLED",
                    tool=safeget(activity, 'tool', ''),
                    start_date=start_date,
                    end_date=datetime.now(pytz.timezone('Asia/Seoul')),
                    due_date=due_date,
                    tenant_id=tenant_id,
                    assignees=assignees,
                    duration=safeget(activity, 'duration', 0),
                    description=safeget(activity, 'description', ''),
                    agent_orch=agent_orch,
                    agent_mode=safeget(activity, 'agentMode', None),
                    root_proc_inst_id=process_instance_data['root_proc_inst_id']
                )
                
            workitem_dict = workitem.model_dump()
            workitem_dict["start_date"] = workitem.start_date.isoformat() if workitem.start_date else None
            workitem_dict["end_date"] = workitem.end_date.isoformat() if workitem.end_date else None
            workitem_dict["due_date"] = workitem.due_date.isoformat() if workitem.due_date else None
            
            supabase = supabase_client_var.get()
            if supabase is None:
                raise Exception("Supabase client is not configured for this request")
            supabase.table('todolist').upsert(workitem_dict).execute()
            workitems.append(workitem)
        return workitems
            
    except Exception as e:
        print(f"[ERROR] upsert_cancelled_workitem: {str(e)}")
        raise HTTPException(status_code=404, detail=str(e)) from e
def safeget(obj, attr, default=None):
    return getattr(obj, attr, default)

def upsert_next_workitems(process_instance_data, process_result_data, process_definition, tenant_id: Optional[str] = None) -> List[WorkItem]:
    workitems = []
    if not tenant_id:
        tenant_id = subdomain_var.get()


    for activity_data in process_result_data['nextActivities']:
        if activity_data['nextActivityId'] in ["END_PROCESS", "endEvent", "end_event"]:
            continue
        
        workitem = fetch_workitem_by_proc_inst_and_activity(process_instance_data['proc_inst_id'], activity_data['nextActivityId'], tenant_id)
        
        if workitem:
            workitem.status = activity_data['result']
            workitem.end_date = datetime.now(pytz.timezone('Asia/Seoul')) if activity_data['result'] == 'DONE' else None
            if workitem.user_id == '' or workitem.user_id == None:
                user_info = fetch_assignee_info(activity_data['nextUserEmail'])
                if user_info:
                    workitem.user_id = user_info.get('id')
                    workitem.username = user_info.get('name')
            if workitem.agent_mode == None:
                workitem.agent_mode = determine_agent_mode(workitem.user_id, workitem.agent_mode)
            # print(f"[DEBUG] workitem.agent_mode: {workitem.agent_mode}")
        else:
            activity = process_definition.find_activity_by_id(activity_data['nextActivityId'])
            if activity:
                prev_activities = process_definition.find_prev_activities(safeget(activity, 'id', ''), [])
                start_date = datetime.now(pytz.timezone('Asia/Seoul'))
                if prev_activities:
                    for prev_activity in prev_activities:
                        start_date = start_date + timedelta(days=safeget(prev_activity, 'duration', 0))
                due_date = start_date + timedelta(days=safeget(activity, 'duration', 0)) if safeget(activity, 'duration', 0) else None
                agent_mode = determine_agent_mode(activity_data['nextUserEmail'], safeget(activity, 'agentMode', None))
                
                agent_orch = safeget(activity, 'orchestration', None)
                if agent_orch == 'none':
                    agent_orch = None
                
                user_info = fetch_assignee_info(activity_data['nextUserEmail'])
                
                workitem = WorkItem(
                    id=str(uuid.uuid4()),
                    proc_inst_id=process_instance_data['proc_inst_id'],
                    proc_def_id=process_result_data['processDefinitionId'].lower(),
                    activity_id=safeget(activity, 'id', ''),
                    activity_name=safeget(activity, 'name', ''),
                    user_id=user_info.get('id'),
                    username=user_info.get('name'),
                    status=activity_data['result'],
                    start_date=start_date,
                    due_date=due_date,
                    tool=safeget(activity, 'tool', ''),
                    tenant_id=tenant_id,
                    agent_mode=agent_mode,
                    description=safeget(activity, 'description', ''),
                    agent_orch=agent_orch,
                    root_proc_inst_id=process_instance_data['root_proc_inst_id']
                )
        
        try:
            if workitem:
                workitem_dict = workitem.model_dump()
                workitem_dict["start_date"] = workitem.start_date.isoformat() if workitem.start_date else None
                workitem_dict["end_date"] = workitem.end_date.isoformat() if workitem.end_date else None
                workitem_dict["due_date"] = workitem.due_date.isoformat() if workitem.due_date else None


                supabase = supabase_client_var.get()
                if supabase is None:
                    raise Exception("Supabase client is not configured for this request")
                supabase.table('todolist').upsert(workitem_dict).execute()
                workitems.append(workitem)
        except Exception as e:
            print(f"[ERROR] upsert_next_workitems: {str(e)}")
            raise HTTPException(status_code=404, detail=str(e)) from e


    return workitems


def fetch_prev_task_ids(process_definition, current_activity_id: str, proc_inst_id: str) -> List[str]:
    """
    현재 테스크의 시퀀스 정보를 이용해 바로 직전 테스크의 ID 목록을 반환합니다.
    
    Args:
        process_definition: 프로세스 정의 객체
        current_activity_id: 현재 테스크의 ID
        proc_inst_id: 프로세스 인스턴스 ID
    
    Returns:
        List[str]: 직전 테스크의 activity ID 목록
    """
    prev_task_ids = []
    prev_activities = process_definition.find_immediate_prev_activities(current_activity_id)
    
    if prev_activities:
        # 이전 액티비티들의 activity_id를 수집
        for prev_activity in prev_activities:
            prev_task_ids.append(prev_activity.id)
    
    return prev_task_ids


def upsert_todo_workitems(process_instance_data, process_result_data, process_definition, tenant_id: Optional[str] = None):
    try:
        if not tenant_id:
            tenant_id = subdomain_var.get()


        initial_activity = next((activity for activity in process_definition.activities if process_definition.is_starting_activity(activity.id)), None)
        if not initial_activity:
            initial_activity = process_definition.find_initial_activity()

        next_activities = process_definition.find_next_activities(initial_activity.id, True)
        for activity in next_activities:
            if safeget(activity, 'type', '') == 'endEvent':
                continue
            
            prev_activities = process_definition.find_prev_activities(activity.id, [])
            start_date = datetime.now(pytz.timezone('Asia/Seoul'))
        
            if prev_activities:
                # 동일한 srcTrg를 가진 액티비티들 중 duration이 가장 큰 것만 남기기
                srcTrg_groups = {}
                for prev_activity in prev_activities:
                    if prev_activity.srcTrg not in srcTrg_groups:
                        srcTrg_groups[prev_activity.srcTrg] = []
                    srcTrg_groups[prev_activity.srcTrg].append(prev_activity)
                # duration이 가장 큰 액티비티만 선택
                filtered_activities = []
                for activities in srcTrg_groups.values():
                    max_duration_activity = max(activities, key=lambda x: x.duration if x.duration is not None else 0)
                    filtered_activities.append(max_duration_activity)
                
                reference_ids = fetch_prev_task_ids(process_definition, safeget(activity, 'id', ''), process_instance_data['proc_inst_id'])
                
                for prev_activity in filtered_activities:
                    start_date = start_date + timedelta(days=safeget(prev_activity, 'duration', 0))
            
            due_date = start_date + timedelta(days=safeget(activity, 'duration', 0)) if safeget(activity, 'duration', 0) else None
            workitem = fetch_workitem_by_proc_inst_and_activity(process_instance_data['proc_inst_id'], safeget(activity, 'id', ''), tenant_id)
            if not workitem:
                user_id = ""
                assignees = []
                if process_result_data['roleBindings']:
                    role_bindings = process_result_data['roleBindings']
                    for role_binding in role_bindings:
                        if role_binding['name'] == safeget(activity, 'role', ''):
                            user_id = ','.join(role_binding['endpoint']) if isinstance(role_binding['endpoint'], list) else role_binding['endpoint']
                            assignees.append(role_binding)
                
                username = ''
                if ',' in user_id:
                    usernames = []
                    user_ids = user_id.split(',')
                    for user_id in user_ids:
                        user_info = fetch_assignee_info(user_id)
                        if user_info:
                            usernames.append(user_info.get('name'))
                    username = ','.join(usernames)
                else:
                    user_info = fetch_assignee_info(user_id)
                    if user_info:
                        username = user_info.get('name')
                
                agent_mode = determine_agent_mode(user_id, safeget(activity, 'agentMode', None))
                agent_orch = safeget(activity, 'orchestration', None)
                if agent_orch == 'none':
                    agent_orch = None

                status = "TODO"

                workitem = WorkItem(
                    id=f"{str(uuid.uuid4())}",
                    reference_ids=reference_ids if prev_activities else [],
                    proc_inst_id=process_instance_data['proc_inst_id'],
                    proc_def_id=process_result_data['processDefinitionId'].lower(),
                    activity_id=safeget(activity, 'id', ''),
                    activity_name=safeget(activity, 'name', ''),
                    user_id=user_id,
                    username=username,
                    status=status,
                    tool=safeget(activity, 'tool', ''),
                    start_date=start_date,
                    due_date=due_date,
                    tenant_id=tenant_id,
                    assignees=assignees if assignees else [],
                    duration=safeget(activity, 'duration', 0),
                    agent_mode=agent_mode,
                    description=safeget(activity, 'description', ''),
                    agent_orch=agent_orch,
                    root_proc_inst_id=process_instance_data['root_proc_inst_id']
                )
                workitem_dict = workitem.model_dump()
                workitem_dict["start_date"] = workitem.start_date.isoformat() if workitem.start_date else None
                workitem_dict["end_date"] = workitem.end_date.isoformat() if workitem.end_date else None
                workitem_dict["due_date"] = workitem.due_date.isoformat() if workitem.due_date else None

                supabase = supabase_client_var.get()
                if supabase is None:
                    raise Exception("Supabase client is not configured for this request")
                supabase.table('todolist').upsert(workitem_dict).execute()
    except Exception as e:
        print(f"[ERROR] upsert_todo_workitems: {str(e)}")
        raise HTTPException(status_code=404, detail=str(e)) from e


def upsert_workitem(workitem_data: dict, tenant_id: Optional[str] = None):
    try:
        supabase = supabase_client_var.get()
        if supabase is None:
            raise Exception("Supabase client is not configured for this request")
        
        if "start_date" in workitem_data and workitem_data["start_date"]:
            if not isinstance(workitem_data["start_date"], str):
                workitem_data["start_date"] = workitem_data["start_date"].isoformat()
        if "end_date" in workitem_data and workitem_data["end_date"]:
            if not isinstance(workitem_data["end_date"], str):
                workitem_data["end_date"] = workitem_data["end_date"].isoformat()
        if "due_date" in workitem_data and workitem_data["due_date"]:
            if not isinstance(workitem_data["due_date"], str):
                workitem_data["due_date"] = workitem_data["due_date"].isoformat()
        
        if not tenant_id:
            tenant_id = subdomain_var.get()
        workitem_data["tenant_id"] = tenant_id

        return supabase.table('todolist').upsert(workitem_data).execute()
    except Exception as e:
        raise HTTPException(status_code=404, detail=str(e)) from e


def delete_workitem(workitem_id: str, tenant_id: Optional[str] = None):
    try:
        supabase = supabase_client_var.get()
        if supabase is None:
            raise Exception("Supabase client is not configured for this request")
        
        if not tenant_id:
            tenant_id = subdomain_var.get()


        supabase.table('todolist').delete().eq('id', workitem_id).eq('tenant_id', tenant_id).execute()
    except Exception as e:
        raise HTTPException(status_code=404, detail=str(e)) from e


def upsert_chat_message(chat_room_id: str, data: Any, tenant_id: Optional[str] = None) -> None:
    """
    채팅 메시지를 upsert하는 함수
    
    Args:
        chat_room_id: 채팅방 ID
        data: 메시지 데이터 (dict 또는 str) - role 필드 포함
        tenant_id: 테넌트 ID
    """
    try:
        current_timestamp = int(datetime.now(pytz.timezone('Asia/Seoul')).timestamp() * 1000)
        
        # data가 문자열인 경우 JSON으로 파싱
        if isinstance(data, str):
            message_data = json.loads(data)
        else:
            message_data = data
        
        # role이 없으면 기본값 설정
        if "role" not in message_data:
            message_data["role"] = "system"
        
        # timestamp가 없으면 추가
        if "timeStamp" not in message_data:
            message_data["timeStamp"] = current_timestamp

        if not tenant_id:
            tenant_id = subdomain_var.get()

        # 채팅 아이템 데이터 구성
        chat_item_data = {
            "id": chat_room_id,
            "uuid": str(uuid.uuid4()),
            "messages": message_data,
            "tenant_id": tenant_id
        }

        supabase = supabase_client_var.get()
        if supabase is None:
            raise Exception("Supabase client is not configured for this request")

        supabase.table("chats").upsert(chat_item_data).execute()
        
    except Exception as e:
        raise HTTPException(status_code=404, detail=str(e)) from e

def fetch_user_info(email: str) -> Dict[str, str]:
    try:
        supabase = supabase_client_var.get()
        if supabase is None:
            raise Exception("Supabase client is not configured for this request")
        
        response = supabase.table("users").select("*").eq('email', email).execute()
        
        if response.data and len(response.data) > 0:
            return response.data[0]
        else:
            response = supabase.table("users").select("*").eq('id', email).execute()
            if response.data and len(response.data) > 0:
                return response.data[0]
            else:
                raise HTTPException(status_code=404, detail="User not found")
    except Exception as e:
        raise HTTPException(status_code=500, detail=str(e))


def fetch_assignee_info(assignee_id: str) -> Dict[str, str]:
    """
    담당자 정보를 찾는 함수
    담당자가 유저인지 에이전트인지 판단하고 적절한 정보를 반환합니다.
    
    Args:
        assignee_id: 담당자 ID (이메일 또는 에이전트 ID)
    
    Returns:
        담당자 정보 딕셔너리
    """
    try:
        try:
            user_info = fetch_user_info(assignee_id)
            type = "user"
            if user_info.get("is_agent") == True:
                type = "agent"
                if user_info.get("url") is not None and user_info.get("url").strip() != "":
                    type = "a2a"
            return {
                "type": type,
                "id": user_info.get("id", assignee_id),
                "name": user_info.get("username", assignee_id),
                "email": user_info.get("email", assignee_id),
                "info": user_info
            }
        except HTTPException as user_error:
            if user_error.status_code == 500 or user_error.status_code == 404:
                return {
                    "type": "unknown",
                    "id": assignee_id,
                    "name": assignee_id,
                    "email": assignee_id,
                    "info": {}
                }
            else:
                raise user_error
    except Exception as e:
        return {
            "type": "error",
            "id": assignee_id,
            "name": assignee_id,
            "email": assignee_id,
            "info": {},
            "error": str(e)
        }


def determine_agent_mode(user_id: str, activity_agent_mode: Optional[str] = None) -> Optional[str]:
    """
    사용자 ID와 액티비티의 에이전트 모드를 기반으로 적절한 에이전트 모드를 결정합니다.
    
    Args:
        user_id: 사용자 ID (쉼표로 구분된 여러 ID 가능)
        activity_agent_mode: 액티비티에서 설정된 에이전트 모드
    
    Returns:
        결정된 에이전트 모드 (None, "A2A", "DRAFT", "COMPLETE")
    """
    # 액티비티에서 명시적으로 에이전트 모드가 설정된 경우
    if activity_agent_mode is not None:
        if activity_agent_mode.lower() not in ["none", "null"]:
            return activity_agent_mode.upper()
    
    # user_id가 없으면 None 반환
    if not user_id:
        return None
    
    # 여러 사용자 ID가 있는 경우
    if ',' in user_id:
        user_ids = user_id.split(',')
        has_user = False
        has_agent = False
        has_a2a = False
        
        for user_id in user_ids:
            assignee_info = fetch_assignee_info(user_id)
            if assignee_info['type'] == "user":
                has_user = True
            elif assignee_info['type'] == "agent":
                has_agent = True
            elif assignee_info['type'] == "a2a":
                has_a2a = True
        
        # A2A가 하나라도 있으면 A2A
        if has_a2a:
            return "A2A"
        # 사용자+에이전트 조합이면 DRAFT
        elif has_user and has_agent:
            return "DRAFT"
        # 에이전트만 있으면 COMPLETE
        elif has_agent and not has_user:
            return "COMPLETE"
        # 사용자만 있으면 None
        elif has_user and not has_agent:
            return None
    
    # 단일 사용자 ID인 경우
    else:
        assignee_info = fetch_assignee_info(user_id)
        if assignee_info['type'] == "a2a":
            return "A2A"
        elif assignee_info['type'] == "agent":
            return "COMPLETE"
        elif assignee_info['type'] == "user":
            return None
    
    return None


def get_vector_store():
    supabase = supabase_client_var.get()
    if supabase is None:
        raise Exception("Supabase client is not configured")
    
    embeddings = OpenAIEmbeddings(model="text-embedding-3-small", deployment="text-embedding-3-small")
    
    return SupabaseVectorStore(
        client=supabase,
        embedding=embeddings,
        table_name="documents",
        query_name="match_documents",
    )


def fetch_tenant_mcp_config(tenant_id: str) -> Optional[Dict[str, Any]]:
    """
    테넌트의 MCP 설정을 조회합니다.
    
    Args:
        tenant_id (str): 테넌트 ID
        
    Returns:
        Optional[Dict[str, Any]]: MCP 설정 정보 또는 None
    """
    try:
        supabase = supabase_client_var.get()
        if supabase is None:
            raise Exception("Supabase client is not configured for this request")
        
        response = supabase.table('tenants').select('mcp').eq('id', tenant_id).execute()
        
        if response.data and len(response.data) > 0:
            mcp_config = response.data[0].get('mcp', {})
            return mcp_config if mcp_config else None
        else:
            print(f"[WARNING] No tenant found with ID: {tenant_id}")
            return None
            
    except Exception as e:
        print(f"[ERROR] Failed to fetch tenant MCP config: {str(e)}")
        return None
<|MERGE_RESOLUTION|>--- conflicted
+++ resolved
@@ -739,11 +739,8 @@
                     description=safeget(activity, 'description', ''),
                     agent_orch=agent_orch,
                     agent_mode=safeget(activity, 'agentMode', None),
-<<<<<<< HEAD
-                    log=log
-=======
+                    log=log,
                     root_proc_inst_id=process_instance_data['root_proc_inst_id']
->>>>>>> 2ff78169
                 )
             
             
