from supabase import create_client, Client
from pydantic import BaseModel, validator
from typing import Any, Dict, List, Optional, Set
from langchain_openai import OpenAIEmbeddings
from langchain_community.vectorstores import SupabaseVectorStore
from process_definition import ProcessDefinition, load_process_definition, UIDefinition
from fastapi import HTTPException
from decimal import Decimal
from datetime import datetime, timedelta
from contextvars import ContextVar
from dotenv import load_dotenv

import pytz
import socket
import os
import uuid
import json


supabase_client_var = ContextVar('supabase', default=None)
subdomain_var = ContextVar('subdomain', default='localhost')


def setting_database():
    try:
        load_dotenv(override=True)

        supabase_url = os.getenv("SUPABASE_URL")
        supabase_key = os.getenv("SUPABASE_KEY")
        supabase: Client = create_client(supabase_url, supabase_key)
        supabase_client_var.set(supabase)
        
        print(f"[INFO] Supabase client configured successfully")
        
    except Exception as e:
        print(f"Database configuration error: {e}")


def execute_sql(sql_query):
    """
    Executes SQL query using Supabase Client API.
    
    Args:
        sql_query (str): The SQL query to execute.
        
    Returns:
        list: A list of dictionaries representing the rows returned by the query.
    """
    
    try:
        supabase = supabase_client_var.get()
        if supabase is None:
            raise Exception("Supabase client is not configured for this request")
        
        # Supabase Client API를 사용하여 SQL 실행
        response = supabase.rpc('exec_sql', {'query': sql_query}).execute()
        
        if response.data:
            return response.data
        else:
            return "Query executed successfully"
    
    except Exception as e:
        return(f"An error occurred while executing the SQL query: {e}")
    
def execute_rpc(rpc_name, params):
    try:
        supabase = supabase_client_var.get()
        if supabase is None:
            raise Exception("Supabase client is not configured for this request")
        
        response = supabase.rpc(rpc_name, params).execute()
        return response.data
    except Exception as e:
        return(f"An error occurred while executing the RPC: {e}")


def fetch_process_definition(def_id, tenant_id: Optional[str] = None):
    """
    Fetches the process definition from the 'proc_def' table based on the given definition ID.
    
    Args:
        def_id (str): The ID of the process definition to fetch.
    
    Returns:
        dict: The process definition as a JSON object if found, else None.
    """
    try:
        supabase = supabase_client_var.get()
        if supabase is None:
            raise Exception("Supabase client is not configured for this request")
    
        subdomain = subdomain_var.get()
        if not tenant_id:
            tenant_id = subdomain


        response = supabase.table('proc_def').select('*').eq('id', def_id.lower()).eq('tenant_id', tenant_id).execute()
        
        # Check if the response contains data
        if response.data:
            # Assuming the first match is the desired one since ID should be unique
            process_definition = response.data[0].get('definition', None)
            return process_definition
        else:
            return None
    except Exception as e:
        raise HTTPException(status_code=404, detail=f"No process definition found with ID {def_id}: {e}")


def fetch_process_definition_latest_version(def_id, tenant_id: Optional[str] = None):
    try:
        supabase = supabase_client_var.get()
        if supabase is None:
            raise Exception("Supabase client is not configured for this request")


        subdomain = subdomain_var.get()
        if not tenant_id:
            tenant_id = subdomain


        response = supabase.table('proc_def_arcv').select('*').eq('proc_def_id', def_id.lower()).eq('tenant_id', tenant_id).order('version', desc=True).execute()
        
        if response.data and len(response.data) > 0:
            return response.data[0]
        else:
            return None
    except Exception as e:
        raise HTTPException(status_code=404, detail=f"No process definition latest version found with ID {def_id}: {e}")

def fetch_ui_definition(def_id):
    try:
        supabase = supabase_client_var.get()
        if supabase is None:
            raise Exception("Supabase client is not configured for this request")
        
        subdomain = subdomain_var.get()
        response = supabase.table('form_def').select('*').eq('id', def_id.lower()).eq('tenant_id', subdomain).execute()
        
        if response.data:
            # Assuming the first match is the desired one since ID should be unique
            ui_definition = UIDefinition(**response.data[0])
            return ui_definition
        else:
            return None
    except Exception as e:
        raise HTTPException(status_code=404, detail=f"No UI definition found with ID {def_id}: {e}")

def fetch_ui_definitions_by_def_id(def_id, tenant_id: Optional[str] = None):
    try:
        supabase = supabase_client_var.get()
        if supabase is None:
            raise Exception("Supabase client is not configured for this request")
        
        subdomain = subdomain_var.get()
        if not tenant_id:
            tenant_id = subdomain
            
        response = supabase.table('form_def').select('*').eq('proc_def_id', def_id).eq('tenant_id', tenant_id).execute()
        
        if response.data and len(response.data) > 0:
            return [UIDefinition(**item) for item in response.data]
        else:
            return None
    except Exception as e:
        raise HTTPException(status_code=404, detail=f"No UI definitions found with ID {def_id}: {e}")


def fetch_ui_definition_by_activity_id(proc_def_id, activity_id, tenant_id: Optional[str] = None):
    try:
        supabase = supabase_client_var.get()
        if supabase is None:
            raise Exception("Supabase client is not configured for this request")
        
        subdomain = subdomain_var.get()
        if not tenant_id:
            tenant_id = subdomain


        response = supabase.table('form_def').select('*').eq('proc_def_id', proc_def_id).eq('activity_id', activity_id).eq('tenant_id', tenant_id).execute()
        
        if response.data:
            # Assuming the first match is the desired one since ID should be unique
            ui_definition = UIDefinition(**response.data[0])
            return ui_definition
        else:
            return None
    except Exception as e:
        raise HTTPException(status_code=404, detail=f"No UI definition found with ID {proc_def_id}: {e}")


class ProcessInstance(BaseModel):
    proc_inst_id: str
    proc_inst_name: Optional[str] = None
    role_bindings: Optional[List[Dict[str, Any]]] = []
    current_activity_ids: Optional[List[str]] = []
    participants: Optional[List[str]] = []
    variables_data: Optional[List[Dict[str, Any]]] = []
    process_definition: ProcessDefinition = None  # Add a reference to ProcessDefinition
    status: str = None
    tenant_id: str
    proc_def_version: Optional[str] = None
    parent_proc_inst_id: Optional[str] = None
    root_proc_inst_id: Optional[str] = None


    class Config:
        extra = "allow"


    def __init__(self, **data):
        super().__init__(**data)
        def_id = self.get_def_id()
        tenant_id = self.tenant_id
        self.process_definition = load_process_definition(fetch_process_definition(def_id, tenant_id))  # Load ProcessDefinition


    def get_def_id(self):
        # inst_id 예시: "company_entrance.123e4567-e89b-12d3-a456-426614174000"
        # 여기서 "company_entrance"가 프로세스 정의 ID입니다.
        return self.proc_inst_id.split(".")[0]


    def get_data(self):
        # Return all process variable values as a map
        variable_map = {}
        for variable in self.process_definition.data:
            variable_name = variable.name
            variable_map[variable_name] = getattr(self, variable_name, None)
        return variable_map
  
class WorkItem(BaseModel):
    id: str
    user_id: Optional[str]
    username: Optional[str] = None
    proc_inst_id: Optional[str] = None
    root_proc_inst_id: Optional[str] = None
    proc_def_id: Optional[str] = None
    activity_id: str
    activity_name: str
    start_date: Optional[datetime] = None
    end_date: Optional[datetime] = None
    due_date: Optional[datetime] = None
    status: str
    description: Optional[str] = None
    tool: Optional[str] = None
    tenant_id: str
    reference_ids: Optional[List[str]] = []
    assignees: Optional[List[Dict[str, Any]]] = []
    duration: Optional[int] = None
    output: Optional[Dict[str, Any]] = {}
    retry: Optional[int] = 0
    consumer: Optional[str] = None
    log: Optional[str] = None
    agent_mode: Optional[str] = None
    agent_orch: Optional[str] = None
    feedback: Optional[List[Dict[str, Any]]] = []
    temp_feedback: Optional[str] = None
    execution_scope: Optional[str] = None
    rework_count: Optional[int] = 0
    project_id: Optional[str] = None
    
    @validator('start_date', 'end_date', 'due_date', pre=True)
    def parse_datetime(cls, value):
        if isinstance(value, str):
            try:
                return datetime.fromisoformat(value).replace(tzinfo=None)
            except ValueError:
                return datetime.strptime(value, "%Y-%m-%d %H:%M:%S")
        return value


    class Config:
        json_encoders = {
            datetime: lambda dt: dt.strftime("%Y-%m-%d %H:%M:%S")
        }


def fetch_process_instance(full_id: str, tenant_id: Optional[str] = None) -> Optional[ProcessInstance]:
    try:
        if full_id == "new" or '.' not in full_id:
            return None

        if not full_id:
            raise HTTPException(status_code=404, detail="Instance Id should be provided")

        supabase = supabase_client_var.get()
        if supabase is None:
            raise Exception("Supabase client is not configured for this request")
        
        subdomain = subdomain_var.get()
        if not tenant_id:
            tenant_id = subdomain

        response = supabase.table('bpm_proc_inst').select("*").eq('proc_inst_id', full_id).eq('tenant_id', tenant_id).execute()

        if response.data:
            process_instance_data = response.data[0]
            process_instance = ProcessInstance(**process_instance_data)
            return process_instance
        else:
            return None
    except Exception as e:
        raise HTTPException(status_code=404, detail=str(e)) from e
    
def fetch_child_instances_by_parent(parent_proc_inst_id: str, tenant_id: Optional[str] = None) -> Optional[List[Dict[str, Any]]]:
    """
    특정 부모(proc_inst_id)를 가진 모든 자식 인스턴스를 조회합니다.
    경량 조회: proc_inst_id, status, current_activity_ids만 반환.
    """
    try:
        supabase = supabase_client_var.get()
        if supabase is None:
            raise Exception("Supabase client is not configured for this request")

        subdomain = subdomain_var.get()
        if not tenant_id:
            tenant_id = subdomain

        response = (
            supabase.table('bpm_proc_inst')
            .select('proc_inst_id,status,current_activity_ids')
            .eq('parent_proc_inst_id', parent_proc_inst_id)
            .eq('tenant_id', tenant_id)
            .execute()
        )

        if response.data and len(response.data) > 0:
            return response.data  # List[{'proc_inst_id':..., 'status':..., 'current_activity_ids': [...]}]
        else:
            return None

    except Exception as e:
        raise HTTPException(status_code=404, detail=f"Failed to fetch child instances for parent {parent_proc_inst_id}: {e}") from e



def insert_process_instance(process_instance_data: dict, tenant_id: Optional[str] = None):
    try:
        supabase = supabase_client_var.get()
        if supabase is None:
            raise Exception("Supabase client is not configured for this request")

        if not tenant_id:
            tenant_id = subdomain_var.get()
        process_instance_data['tenant_id'] = tenant_id

        return supabase.table('bpm_proc_inst').upsert(process_instance_data).execute()
    except Exception as e:
        raise HTTPException(status_code=404, detail=str(e)) from e


def set_participants_from_workitems(process_instance, tenant_id=None):
    """
    proc_inst_id에 해당하는 todolist의 user_id들을 파싱하여 participants를 세팅
    """
    workitems = fetch_todolist_by_proc_inst_id(process_instance.proc_inst_id, tenant_id)
    user_ids = []
    if workitems:
        for workitem in workitems:
            if workitem.user_id:
                ids = [uid.strip() for uid in workitem.user_id.split(',') if uid.strip()]
                user_ids.extend(ids)
    participants = []
    seen = set()
    for user_id in user_ids:
        if (
            user_id is not None
            and user_id != ''
            and user_id != 'undefined'
            and user_id.strip() != ''
        ):
            if user_id == 'external_customer':
                if user_id not in seen:
                    participants.append(user_id)
                    seen.add(user_id)
            else:
                assignee_info = fetch_assignee_info(user_id)
                if assignee_info['type'] not in ['unknown', 'error'] and user_id not in seen:
                    participants.append(user_id)
                    seen.add(user_id)
    process_instance.participants = participants
    return process_instance


def upsert_process_instance(process_instance: ProcessInstance, tenant_id: Optional[str] = None, definition: Optional[ProcessDefinition] = None) -> (bool, ProcessInstance):
    process_definition = process_instance.process_definition
    if process_definition is None:
        process_definition = load_process_definition(fetch_process_definition(process_instance.get_def_id(), tenant_id))
        process_instance.process_definition = process_definition
        
    if definition is not None:
        process_definition = definition

    end_activity = process_definition.find_end_activity()
    
    status = None
    if end_activity:
        end_workitem = fetch_workitem_by_proc_inst_and_activity(process_instance.proc_inst_id, safeget(end_activity, 'id', ''), tenant_id)
        if end_workitem:
            if end_workitem.status == 'DONE':
                status = 'COMPLETED'
            else:
                status = 'RUNNING'
        else:
            status = 'RUNNING'
    else:
        if process_instance.current_activity_ids and len(process_instance.current_activity_ids) != 0:
            if end_activity and safeget(end_activity, 'id', '') in process_instance.current_activity_ids:
                status = 'COMPLETED'
            else:
                status = 'RUNNING'
    
    # Set participants from workitems
    process_instance = set_participants_from_workitems(process_instance, tenant_id)
    participants = process_instance.participants

    process_instance_data = process_instance.dict(exclude={'process_definition'})  # Convert Pydantic model to dict
    process_instance_data = convert_decimal(process_instance_data)

    try:
        supabase = supabase_client_var.get()
        if supabase is None:
            raise Exception("Supabase client is not configured for this request")
        
        if not tenant_id:
            tenant_id = subdomain_var.get()
            
        process_definition_version = fetch_process_definition_latest_version(process_instance.get_def_id(), tenant_id)
        if process_definition_version:
            arcv_id = process_definition_version.get('arcv_id', None)
        else:
            arcv_id = None
        
        response = supabase.table('bpm_proc_inst').upsert({
            'proc_inst_id': process_instance.proc_inst_id,
            'proc_inst_name': process_instance.proc_inst_name,
            'current_activity_ids': process_instance.current_activity_ids,
            'participants': participants,
            'role_bindings': process_instance.role_bindings,
            'variables_data': process_instance.variables_data,
            'status': status if status else process_instance.status,
            'proc_def_id': process_instance.get_def_id(),
            'proc_def_version': arcv_id,
            'tenant_id': tenant_id,
            'end_date': datetime.now(pytz.timezone('Asia/Seoul')).isoformat() if status == 'COMPLETED' else None
        }).execute()

        success = bool(response.data)

        return success, process_instance

    except Exception as e:
        raise HTTPException(status_code=404, detail=str(e)) from e


def convert_decimal(data):
    for key, value in data.items():
        if isinstance(value, Decimal):
            data[key] = float(value)
    return data


def fetch_organization_chart(tenant_id: Optional[str] = None):
    try:
        supabase = supabase_client_var.get()
        if supabase is None:
            raise Exception("Supabase client is not configured for this request")
        
        subdomain = subdomain_var.get()
        if not tenant_id:
            tenant_id = subdomain


        response = supabase.table("configuration").select("*").eq('key', 'organization').eq('tenant_id', tenant_id).execute()
        
        # Check if the response contains data
        if response.data:
            # Assuming the first match is the desired one since ID should be unique
            value = response.data[0].get('value', None)
            organization_chart = value.get('chart', None)
            return organization_chart
        else:
            return None
    except Exception as e:
        raise HTTPException(status_code=404, detail=f"Failed to fetch organization chart: {e}")


def fetch_todolist_by_proc_inst_id(proc_inst_id: str, tenant_id: Optional[str] = None) -> Optional[List[WorkItem]]:
    try:
        supabase = supabase_client_var.get()
        if supabase is None:
            raise Exception("Supabase client is not configured for this request")
        
        subdomain = subdomain_var.get()
        if not tenant_id:
            tenant_id = subdomain

        response = supabase.table('todolist').select("*").eq('proc_inst_id', proc_inst_id).eq('tenant_id', tenant_id).execute()
        

        if response.data:
            return [WorkItem(**item) for item in response.data]
        else:
            return None
    except Exception as e:
        raise HTTPException(status_code=404, detail=str(e)) from e


<<<<<<< HEAD
def fetch_workitem_by_proc_inst_and_activity(proc_inst_id: str, activity_id: str, tenant_id: Optional[str] = None, recent_only: Optional[bool] = True) -> Optional[WorkItem]:
=======
def fetch_workitem_by_proc_inst_and_activity(proc_inst_id: str, activity_id: str, tenant_id: Optional[str] = None, isLike:bool = False) -> Optional[WorkItem]:
>>>>>>> 8428bb83
    try:
        supabase = supabase_client_var.get()
        if supabase is None:
            raise Exception("Supabase client is not configured for this request")
        
        subdomain = subdomain_var.get()
        if not tenant_id:
            tenant_id = subdomain

        if isLike:
            response = supabase.table('todolist').select("*").eq('proc_inst_id', proc_inst_id).ilike('activity_id', activity_id).eq('tenant_id', tenant_id).execute()
        else:
            response = supabase.table('todolist').select("*").eq('proc_inst_id', proc_inst_id).eq('activity_id', activity_id).eq('tenant_id', tenant_id).execute()
            
        
        if response.data:
            if len(response.data) > 1 and recent_only:
                # updated_at이 가장 최근이거나, updated_at이 같으면 rework_count가 가장 큰 항목을 최근 워크아이템으로 간주
                def get_recent_key(item):
                    updated_at = item.get('updated_at')
                    rework_count = item.get('rework_count', 0)
                    
                    if updated_at:
                        try:
                            if isinstance(updated_at, str):
                                updated_at = datetime.fromisoformat(updated_at.replace('Z', '+00:00')).replace(tzinfo=None)
                            elif hasattr(updated_at, 'replace'):
                                updated_at = updated_at.replace(tzinfo=None)
                        except:
                            updated_at = None
                    
                    return (updated_at or datetime.min, rework_count)
                
                most_recent_item = max(response.data, key=get_recent_key)
                return WorkItem(**most_recent_item)
            elif len(response.data) > 1 and not recent_only:
                return WorkItem(**response.data[0])
            elif len(response.data) == 1:
                return WorkItem(**response.data[0])
            else:
                return None
    except Exception as e:
        raise HTTPException(status_code=404, detail=str(e)) from e
    
def fetch_workitems_by_root_proc_inst_id(root_proc_inst_id: str, tenant_id: Optional[str] = None) -> Optional[List[WorkItem]]:
    try:
        supabase = supabase_client_var.get()
        if supabase is None:
            raise Exception("Supabase client is not configured for this request")
            
            
        subdomain = subdomain_var.get()
        if not tenant_id:
            tenant_id = subdomain
            
        response = supabase.table('todolist').select("*").eq('root_proc_inst_id', root_proc_inst_id).eq('tenant_id', tenant_id).execute()
        
        if response.data:
            return [WorkItem(**item) for item in response.data]
        else:
            return None
    except Exception as e:
        raise HTTPException(status_code=404, detail=str(e)) from e
    

def fetch_workitem_by_id(workitem_id: str, tenant_id: Optional[str] = None) -> Optional[WorkItem]:
    try:
        supabase = supabase_client_var.get()
        if supabase is None:
            raise Exception("Supabase client is not configured for this request")
            
        subdomain = subdomain_var.get()
        if not tenant_id:
            tenant_id = subdomain
            
        response = supabase.table('todolist').select("*").eq('id', workitem_id).eq('tenant_id', tenant_id).execute()
        
        if response.data and len(response.data) > 0:
            return WorkItem(**response.data[0])
        else:
            return None
    except Exception as e:
        raise HTTPException(status_code=404, detail=str(e)) from e

def fetch_workitem_with_submitted_status(limit=10) -> Optional[List[dict]]:
    try:
        pod_id = socket.gethostname()
        supabase = supabase_client_var.get()
        if supabase is None:
            raise Exception("Supabase client is not configured for this request")
        
        # Supabase Client API를 사용하여 워크아이템 조회 및 업데이트
        # 먼저 SUBMITTED 상태이고 consumer가 NULL인 워크아이템들을 조회
        env = os.getenv("ENV")
        if env == 'dev':
            response = supabase.table('todolist').select('*').eq('status', 'SUBMITTED').is_('consumer', 'null').eq('tenant_id', 'uengine').limit(limit).execute()
        else:
            response = supabase.table('todolist').select('*').eq('status', 'SUBMITTED').is_('consumer', 'null').neq('tenant_id', 'uengine').limit(limit).execute()
        
        if not response.data:
            return None
        
        # 조회된 워크아이템들의 consumer를 현재 pod_id로 업데이트
        # 동시성 제어를 위해 조건부 업데이트 사용
        updated_workitems = []
        
        # 배치 업데이트를 위한 워크아이템 ID 목록
        workitem_ids = [item['id'] for item in response.data]
        
        if workitem_ids:
            try:
                # 배치 업데이트 시도
                current_time = datetime.now().isoformat()
                batch_update_response = supabase.table('todolist').update({
                    'consumer': pod_id,
                    'updated_at': current_time
                }).in_('id', workitem_ids).eq('status', 'SUBMITTED').is_('consumer', 'null').execute()
                
                if batch_update_response.data:
                    updated_workitems = batch_update_response.data
                    print(f"[DEBUG] Successfully claimed {len(updated_workitems)} workitems for pod {pod_id}")
                else:
                    print(f"[DEBUG] No workitems were claimed in batch update")
                    
            except Exception as batch_error:
                print(f"[WARNING] Batch update failed, falling back to individual updates: {batch_error}")
                
                # 배치 업데이트가 실패하면 개별 업데이트로 폴백
                for workitem in response.data:
                    try:
                        update_response = supabase.table('todolist').update({
                            'consumer': pod_id,
                            'updated_at': datetime.now().isoformat()
                        }).eq('id', workitem['id']).eq('status', 'SUBMITTED').is_('consumer', 'null').execute()
                        
                        if update_response.data:
                            updated_workitems.append(update_response.data[0])
                            print(f"[DEBUG] Successfully claimed workitem {workitem['id']} for pod {pod_id}")
                        else:
                            print(f"[DEBUG] Workitem {workitem['id']} was already claimed by another pod")
                    except Exception as e:
                        print(f"[WARNING] Failed to update workitem {workitem['id']}: {e}")
                        continue

        return updated_workitems if updated_workitems else None

    except Exception as e:
        print(f"[ERROR] DB fetch failed: {str(e)}")
        raise HTTPException(status_code=500, detail=f"DB fetch failed: {str(e)}") from e


def fetch_workitem_with_agent(limit=5) -> Optional[List[dict]]:
    try:
        pod_id = socket.gethostname()
        supabase = supabase_client_var.get()
        if supabase is None:
            raise Exception("Supabase client is not configured for this request")
        
        # Supabase Client API를 사용하여 에이전트 워크아이템 조회 및 업데이트
        env = os.getenv("ENV")
        if env == 'dev':
            response = supabase.table('todolist').select('*').eq('status', 'IN_PROGRESS').eq('agent_mode', 'A2A').is_('consumer', 'null').eq('tenant_id', 'uengine').limit(limit).execute()
        else:
            response = supabase.table('todolist').select('*').eq('status', 'IN_PROGRESS').eq('agent_mode', 'A2A').is_('consumer', 'null').neq('tenant_id', 'uengine').limit(limit).execute()
        
        if not response.data:
            return None
        
        # 조회된 워크아이템들의 consumer를 현재 pod_id로 업데이트
        # 동시성 제어를 위해 조건부 업데이트 사용
        updated_workitems = []
        for workitem in response.data:
            try:
                # 조건부 업데이트: consumer가 여전히 NULL인 경우에만 업데이트
                update_response = supabase.table('todolist').update({
                    'consumer': pod_id,
                    'updated_at': datetime.now().isoformat()
                }).eq('id', workitem['id']).eq('status', 'IN_PROGRESS').eq('agent_mode', 'A2A').is_('consumer', 'null').execute()
                
                if update_response.data:
                    updated_workitems.append(update_response.data[0])
                    print(f"[DEBUG] Successfully claimed agent workitem {workitem['id']} for pod {pod_id}")
                else:
                    print(f"[DEBUG] Agent workitem {workitem['id']} was already claimed by another pod")
            except Exception as e:
                print(f"[WARNING] Failed to update agent workitem {workitem['id']}: {e}")
                continue
        
        return updated_workitems if updated_workitems else None

    except Exception as e:
        print(f"[ERROR] DB fetch failed: {str(e)}")
        raise HTTPException(status_code=500, detail=f"DB fetch failed: {str(e)}") from e
    
def fetch_workitem_with_pending_status(limit=5) -> Optional[List[dict]]:
    try:
        pod_id = socket.gethostname()
        supabase = supabase_client_var.get()
        if supabase is None:
            raise Exception("Supabase client is not configured for this request")
        
        env = os.getenv("ENV")
        if env == 'dev':
            response = supabase.table('todolist').select('*').eq('status', 'PENDING').is_('consumer', 'null').eq('tenant_id', 'uengine').limit(limit).execute()
        else:
            response = supabase.table('todolist').select('*').eq('status', 'PENDING').is_('consumer', 'null').neq('tenant_id', 'uengine').limit(limit).execute()
        
        
        if not response.data:
            return None
        
        return response.data
    except Exception as e:
        print(f"[ERROR] DB fetch failed: {str(e)}")
        raise HTTPException(status_code=500, detail=f"DB fetch failed: {str(e)}") from e
    


def cleanup_stale_consumers():
    """
    오래된 consumer를 정리하는 함수
    30분 이상 업데이트되지 않은 SUBMITTED 상태의 워크아이템의 consumer를 해제
    """
    try:
        supabase = supabase_client_var.get()
        if supabase is None:
            raise Exception("Supabase client is not configured for this request")
        
        # 30분 전 시간 계산
        thirty_minutes_ago = (datetime.now() - timedelta(minutes=30)).isoformat()
        
        # 오래된 consumer를 NULL로 업데이트
        response = supabase.table('todolist').update({
            'consumer': None
        }).eq('status', 'SUBMITTED').not_.is_('consumer', 'null').lt('updated_at', thirty_minutes_ago).execute()
        
        if response.data:
            updated_count = len(response.data)
            print(f"[INFO] Cleaned up {updated_count} stale consumers")
        else:
            print("[INFO] No stale consumers found")

    except Exception as e:
        print(f"[ERROR] Failed to cleanup stale consumers: {str(e)}")

def upsert_workitem_completed_log(completed_workitems: List[WorkItem], process_result_data: dict, tenant_id: Optional[str] = None):
    try:
        supabase = supabase_client_var.get()
        if supabase is None:
            raise Exception("Supabase client is not configured for this request")
        
        process_instance_id = None
        appliedFeedback = False
        if completed_workitems:
            for completed_workitem in completed_workitems:
                if process_instance_id is None:
                    process_instance_id = completed_workitem.proc_inst_id
                user_info = fetch_assignee_info(completed_workitem.user_id)
                ui_definition = fetch_ui_definition_by_activity_id(completed_workitem.proc_def_id, completed_workitem.activity_id, tenant_id)
                form_html = ui_definition.html if ui_definition else None
                form_id = ui_definition.id if ui_definition else None
                if completed_workitem.output:
                    output = completed_workitem.output.get(form_id)
                else:
                    output = {}
                message_data = {
                    "role": "system" if user_info.get("name") == "external_customer" else "user",
                    "name": user_info.get("name"),
                    "email": user_info.get("email"),
                    "profile": user_info.get("info", {}).get("profile", ""),
                    "content": "",
                    "jsonContent": output if output else {},
                    "htmlContent": form_html if form_html else "",
                    "contentType": "html" if form_html else "text",
                    "activityId": completed_workitem.activity_id,
                    "workitemId": completed_workitem.id
                }
                upsert_chat_message(completed_workitem.proc_inst_id, message_data, tenant_id)
                if completed_workitem.temp_feedback and completed_workitem.temp_feedback not in [None, ""]:
                    appliedFeedback = True

            description = {
                "referenceInfo": process_result_data.get("referenceInfo", []),
                "completedActivities": process_result_data.get("completedActivities", []),
                "nextActivities": process_result_data.get("nextActivities", []),
                "appliedFeedback": appliedFeedback
            }
            message_json = json.dumps({
                "role": "system",
                "contentType": "json",
                "jsonContent": description
            })
            
            if process_instance_id:
                upsert_chat_message(process_instance_id, message_json, tenant_id)

    except Exception as e:
        print(f"[ERROR] upsert_workitem_completed_log: {str(e)}")
        raise HTTPException(status_code=404, detail=str(e)) from e

def upsert_completed_workitem(process_instance_data, process_result_data, process_definition, tenant_id: Optional[str] = None) -> List[WorkItem]:
    try:
        if not tenant_id:
            tenant_id = subdomain_var.get()

        workitems = []
        if not process_result_data['completedActivities']:
            return
        
        
        scope_name = ''
        if process_instance_data['execution_scope']:
            execution_scope = process_instance_data['execution_scope']
            scope_name =  f": ({process_instance_data.get('proc_inst_name', '')})"
        else:
            execution_scope =''
        
        for completed_activity in process_result_data['completedActivities']:
            workitem = fetch_workitem_by_proc_inst_and_activity(
                process_instance_data['proc_inst_id'],
                completed_activity['completedActivityId'],
                tenant_id
            )
            
            if workitem:
                workitem.status = completed_activity['result']
                workitem.end_date = datetime.now(pytz.timezone('Asia/Seoul'))
                user_info = fetch_assignee_info(completed_activity['completedUserEmail'])
                if user_info:
                    workitem.user_id = user_info.get('id')
                    workitem.username = user_info.get('name')
                if workitem.assignees and len(workitem.assignees) > 0:
                    for assignee in workitem.assignees:
                        if assignee.get('endpoint') and assignee.get('endpoint') == workitem.user_id:
                            assignee = {
                                'roleName': assignee.get('name'),
                                'userId': assignee.get('endpoint')
                            }
                            break
                # completed_activity is dict (not Pydantic model), use .get() instead of safeget()
                cannotProceedErrors = completed_activity.get('cannotProceedErrors', [])
                if  cannotProceedErrors and len(cannotProceedErrors) > 0:
                    workitem.log = "\n".join(f"[{error.get('type', '')}] {error.get('reason', '')}" for error in cannotProceedErrors);
            else:
                activity = process_definition.find_activity_by_id(completed_activity['completedActivityId'])
                start_date = datetime.now(pytz.timezone('Asia/Seoul'))
                due_date = start_date + timedelta(days=safeget(activity, 'duration', 0)) if safeget(activity, 'duration', 0) else None
                assignees = []
                if process_instance_data['role_bindings']:
                    role_bindings = process_instance_data['role_bindings']
                    for role_binding in role_bindings:
                        if role_binding['name'] == safeget(activity, 'role', ''):
                            user_id = ','.join(role_binding['endpoint']) if isinstance(role_binding['endpoint'], list) else role_binding['endpoint']
                            assignees.append(role_binding)
                
                user_info = None
                if completed_activity['completedUserEmail'] != user_id:
                    user_info = fetch_assignee_info(completed_activity['completedUserEmail'])

                agent_orch = safeget(activity, 'orchestration', None)
                if agent_orch == 'none':
                    agent_orch = None
                
                log = ''
                # completed_activity is dict (not Pydantic model), use .get() instead of safeget()
                cannotProceedErrors = completed_activity.get('cannotProceedErrors', [])    
                if  cannotProceedErrors and len(cannotProceedErrors) > 0:
                    log = "\n".join(f"[{error.get('type', '')}] {error.get('reason', '')}" for error in cannotProceedErrors);
                
                workitem = WorkItem(
                    id=f"{str(uuid.uuid4())}",
                    proc_inst_id=process_instance_data['proc_inst_id'],
                    proc_def_id=process_result_data['processDefinitionId'].lower(),
                    activity_id=completed_activity['completedActivityId'],
                    activity_name= f"{safeget(activity, 'name', '')}{scope_name}",
                    user_id=user_info.get('id'),
                    username=user_info.get('name'),
                    status=completed_activity['result'],
                    tool=safeget(activity, 'tool', ''),
                    start_date=start_date,
                    end_date=datetime.now(pytz.timezone('Asia/Seoul')) if completed_activity['result'] == 'DONE' else None,
                    due_date=due_date,
                    tenant_id=tenant_id,
                    assignees=assignees,
                    duration=safeget(activity, 'duration', 0),
                    description=safeget(activity, 'description', ''),
                    agent_orch=agent_orch,
                    agent_mode=safeget(activity, 'agentMode', None),
                    log=log,
                    root_proc_inst_id=process_instance_data['root_proc_inst_id'],
                    execution_scope=execution_scope
                )
            
            
            workitem_dict = workitem.model_dump()
            workitem_dict["start_date"] = workitem.start_date.isoformat() if workitem.start_date else None
            workitem_dict["end_date"] = workitem.end_date.isoformat() if workitem.end_date else None
            workitem_dict["due_date"] = workitem.due_date.isoformat() if workitem.due_date else None
            
            process_result_data.setdefault('cancelledActivities', [])
            activity = process_definition.find_activity_by_id(completed_activity['completedActivityId'])
            if activity:
                attached_events = safeget(activity, 'attachedEvents', [])
                if attached_events:
                    for attached_event in attached_events:
                        if attached_event != completed_activity['completedActivityId']:
                            process_result_data['cancelledActivities'].append({
                                'cancelledActivityId': attached_event,
                                'cancelledUserEmail': workitem.user_id,
                                'result': 'CANCELLED'
                            })
                        
            attached_activity = process_definition.find_attached_activity(completed_activity['completedActivityId'])
            if attached_activity:
                process_result_data['cancelledActivities'].append({
                                'cancelledActivityId': safeget(attached_activity, 'id', ''),
                                'cancelledUserEmail': workitem.user_id,
                                'result': 'CANCELLED'
                            })
                attached_events = safeget(attached_activity, 'attachedEvents', [])
                if attached_events:
                    for attached_event in attached_events:
                        if attached_event != completed_activity['completedActivityId']:
                            process_result_data['cancelledActivities'].append({
                                'cancelledActivityId': attached_event,
                                'cancelledUserEmail': workitem.user_id,
                                'result': 'CANCELLED'
                            })

            supabase = supabase_client_var.get()
            if supabase is None:
                raise Exception("Supabase client is not configured for this request")
            
            workitems.append(workitem)
            
            upsert_workitem_completed_log(workitems, process_result_data, tenant_id)
            supabase.table('todolist').upsert(workitem_dict).execute()
            
        return workitems
    except Exception as e:
        print(f"[ERROR] upsert_completed_workitem: {str(e)}")
        raise HTTPException(status_code=404, detail=str(e)) from e

def upsert_cancelled_workitem(process_instance_data, process_result_data, process_definition, tenant_id: Optional[str] = None) -> List[WorkItem]:
    try:
        workitems = []
        
       
        scope_name = ''
        if process_instance_data['execution_scope']:
            execution_scope = process_instance_data['execution_scope']
            scope_name =  f": ({process_instance_data.get('proc_inst_name', '')})"
        else:
            execution_scope =''
            
        for cancelled_activity in process_result_data['cancelledActivities']:
            workitem = fetch_workitem_by_proc_inst_and_activity(
                process_instance_data['proc_inst_id'],
                cancelled_activity['cancelledActivityId'],
                tenant_id
            )
            if workitem:
                workitem.status = cancelled_activity['result']
                workitem.end_date = datetime.now(pytz.timezone('Asia/Seoul'))
                workitem.user_id = cancelled_activity['cancelledUserEmail']
                if workitem.assignees and len(workitem.assignees) > 0:
                    for assignee in workitem.assignees:
                        if assignee.get('endpoint') and assignee.get('endpoint') == workitem.user_id:
                            assignee = {
                                'roleName': assignee.get('name'),
                                'userId': assignee.get('endpoint')
                            }
                            break
            else:
                activity = process_definition.find_activity_by_id(cancelled_activity['cancelledActivityId'])
                start_date = datetime.now(pytz.timezone('Asia/Seoul'))
                due_date = start_date + timedelta(days=safeget(activity, 'duration', 0)) if safeget(activity, 'duration', 0) else None
                assignees = []
                if process_instance_data['role_bindings']:
                    role_bindings = process_instance_data['role_bindings']
                    for role_binding in role_bindings:
                        if role_binding['name'] == safeget(activity, 'role', ''):
                            user_id = ','.join(role_binding['endpoint']) if isinstance(role_binding['endpoint'], list) else role_binding['endpoint']
                            assignees.append(role_binding)
                
                if cancelled_activity['cancelledUserEmail'] != user_id:
                    user_id = cancelled_activity['cancelledUserEmail']
                agent_orch = safeget(activity, 'orchestration', None)
                if agent_orch == 'none':
                    agent_orch = None
                    
                workitem = WorkItem(
                    id=f"{str(uuid.uuid4())}",
                    proc_inst_id=process_instance_data['proc_inst_id'],
                    proc_def_id=process_result_data['processDefinitionId'].lower(),
                    activity_id=cancelled_activity['cancelledActivityId'],
                    activity_name= f"{safeget(activity, 'name', '')}{scope_name}",
                    user_id=user_id,
                    status="CANCELLED",
                    tool=safeget(activity, 'tool', ''),
                    start_date=start_date,
                    end_date=datetime.now(pytz.timezone('Asia/Seoul')),
                    due_date=due_date,
                    tenant_id=tenant_id,
                    assignees=assignees,
                    duration=safeget(activity, 'duration', 0),
                    description=safeget(activity, 'description', ''),
                    agent_orch=agent_orch,
                    agent_mode=safeget(activity, 'agentMode', None),
                    root_proc_inst_id=process_instance_data['root_proc_inst_id'],
                    execution_scope=execution_scope
                )
                
            workitem_dict = workitem.model_dump()
            workitem_dict["start_date"] = workitem.start_date.isoformat() if workitem.start_date else None
            workitem_dict["end_date"] = workitem.end_date.isoformat() if workitem.end_date else None
            workitem_dict["due_date"] = workitem.due_date.isoformat() if workitem.due_date else None
            
            supabase = supabase_client_var.get()
            if supabase is None:
                raise Exception("Supabase client is not configured for this request")
            supabase.table('todolist').upsert(workitem_dict).execute()
            workitems.append(workitem)
        return workitems
            
    except Exception as e:
        print(f"[ERROR] upsert_cancelled_workitem: {str(e)}")
        raise HTTPException(status_code=404, detail=str(e)) from e
def safeget(obj, attr, default=None):
    return getattr(obj, attr, default)

def upsert_next_workitems(process_instance_data, process_result_data, process_definition, tenant_id: Optional[str] = None) -> List[WorkItem]:
    workitems = []
    if not tenant_id:
        tenant_id = subdomain_var.get()

    
    scope_name = ''
    if process_instance_data['execution_scope']:
        execution_scope = process_instance_data['execution_scope']
        scope_name =  f": ({process_instance_data.get('proc_inst_name', '')})"
    else:
        execution_scope =''
        
    for activity_data in process_result_data['nextActivities']:
        if activity_data['nextActivityId'] in ["END_PROCESS", "endEvent", "end_event"]:
            continue
        
        workitem = fetch_workitem_by_proc_inst_and_activity(process_instance_data['proc_inst_id'], activity_data['nextActivityId'], tenant_id)
        
        if workitem:
            workitem.status = activity_data['result']
            workitem.end_date = datetime.now(pytz.timezone('Asia/Seoul')) if activity_data['result'] == 'DONE' else None
            if workitem.user_id == '' or workitem.user_id == None:
                user_info = fetch_assignee_info(activity_data['nextUserEmail'])
                if user_info:
                    workitem.user_id = user_info.get('id')
                    workitem.username = user_info.get('name')
            if workitem.agent_mode == None:
                workitem.agent_mode = determine_agent_mode(workitem.user_id, workitem.agent_mode)
                if workitem.agent_mode == 'COMPLETE' and (workitem.agent_orch == 'none' or workitem.agent_orch == None):
                    workitem.agent_orch = 'crewai-deep-research'
            # print(f"[DEBUG] workitem.agent_mode: {workitem.agent_mode}")
        else:
            activity = process_definition.find_activity_by_id(activity_data['nextActivityId'])
            if activity:
                prev_activities = process_definition.find_prev_activities(safeget(activity, 'id', ''), [])
                start_date = datetime.now(pytz.timezone('Asia/Seoul'))
                if prev_activities:
                    for prev_activity in prev_activities:
                        start_date = start_date + timedelta(days=safeget(prev_activity, 'duration', 0))
                due_date = start_date + timedelta(days=safeget(activity, 'duration', 0)) if safeget(activity, 'duration', 0) else None
                agent_mode = determine_agent_mode(activity_data['nextUserEmail'], safeget(activity, 'agentMode', None))
                agent_orch = safeget(activity, 'orchestration', None)
                if agent_orch == 'none':
                    agent_orch = None
                if agent_mode == 'COMPLETE' and (safeget(activity, 'orchestration', None) == 'none' or safeget(activity, 'orchestration', None) == None):
                    agent_orch = 'crewai-deep-research'
                
                user_info = fetch_assignee_info(activity_data['nextUserEmail'])
                
                workitem = WorkItem(
                    id=str(uuid.uuid4()),
                    proc_inst_id=process_instance_data['proc_inst_id'],
                    proc_def_id=process_result_data['processDefinitionId'].lower(),
                    activity_id=safeget(activity, 'id', ''),
                    activity_name= f"{safeget(activity, 'name', '')}{scope_name}",
                    user_id=user_info.get('id'),
                    username=user_info.get('name'),
                    status=activity_data['result'],
                    start_date=start_date,
                    due_date=due_date,
                    tool=safeget(activity, 'tool', ''),
                    tenant_id=tenant_id,
                    agent_mode=agent_mode,
                    description=safeget(activity, 'description', ''),
                    agent_orch=agent_orch,
                    root_proc_inst_id=process_instance_data['root_proc_inst_id'],
                    execution_scope=execution_scope
                )
        
        try:
            if workitem:
                workitem_dict = workitem.model_dump()
                workitem_dict["start_date"] = workitem.start_date.isoformat() if workitem.start_date else None
                workitem_dict["end_date"] = workitem.end_date.isoformat() if workitem.end_date else None
                workitem_dict["due_date"] = workitem.due_date.isoformat() if workitem.due_date else None


                supabase = supabase_client_var.get()
                if supabase is None:
                    raise Exception("Supabase client is not configured for this request")
                supabase.table('todolist').upsert(workitem_dict).execute()
                workitems.append(workitem)
        except Exception as e:
            print(f"[ERROR] upsert_next_workitems: {str(e)}")
            raise HTTPException(status_code=404, detail=str(e)) from e


    return workitems


def fetch_prev_task_ids(process_definition, current_activity_id: str, proc_inst_id: str) -> List[str]:
    """
    현재 테스크의 시퀀스 정보를 이용해 바로 직전 테스크의 ID 목록을 반환합니다.
    
    Args:
        process_definition: 프로세스 정의 객체
        current_activity_id: 현재 테스크의 ID
        proc_inst_id: 프로세스 인스턴스 ID
    
    Returns:
        List[str]: 직전 테스크의 activity ID 목록
    """
    prev_task_ids = []
    prev_activities = process_definition.find_immediate_prev_activities(current_activity_id)
    
    if prev_activities:
        # 이전 액티비티들의 activity_id를 수집
        for prev_activity in prev_activities:
            prev_task_ids.append(prev_activity.id)
    
    return prev_task_ids


def upsert_todo_workitems(process_instance_data, process_result_data, process_definition, tenant_id: Optional[str] = None):
    try:
        if not tenant_id:
            tenant_id = subdomain_var.get()


        initial_activity = next((activity for activity in process_definition.activities if process_definition.is_starting_activity(activity.id)), None)
        if not initial_activity:
            initial_activity = process_definition.find_initial_activity()
        
        scope_name = ''
        if process_instance_data['execution_scope']:
            execution_scope = process_instance_data['execution_scope']
            scope_name =  f": ({process_instance_data.get('proc_inst_name', '')})"
        else:
            execution_scope =''

        next_activities = process_definition.find_next_activities(initial_activity.id, True)
        for activity in next_activities:
            if safeget(activity, 'type', '') == 'endEvent':
                continue
            
            prev_activities = process_definition.find_prev_activities(activity.id, [])
            start_date = datetime.now(pytz.timezone('Asia/Seoul'))
        
            if prev_activities:
                # 동일한 srcTrg를 가진 액티비티들 중 duration이 가장 큰 것만 남기기
                srcTrg_groups = {}
                for prev_activity in prev_activities:
                    if prev_activity.srcTrg not in srcTrg_groups:
                        srcTrg_groups[prev_activity.srcTrg] = []
                    srcTrg_groups[prev_activity.srcTrg].append(prev_activity)
                # duration이 가장 큰 액티비티만 선택
                filtered_activities = []
                for activities in srcTrg_groups.values():
                    max_duration_activity = max(activities, key=lambda x: x.duration if x.duration is not None else 0)
                    filtered_activities.append(max_duration_activity)
                
                reference_ids = fetch_prev_task_ids(process_definition, safeget(activity, 'id', ''), process_instance_data['proc_inst_id'])
                
                for prev_activity in filtered_activities:
                    start_date = start_date + timedelta(days=safeget(prev_activity, 'duration', 0))
            
            due_date = start_date + timedelta(days=safeget(activity, 'duration', 0)) if safeget(activity, 'duration', 0) else None
            workitem = fetch_workitem_by_proc_inst_and_activity(process_instance_data['proc_inst_id'], safeget(activity, 'id', ''), tenant_id)
            if not workitem:
                user_id = ""
                assignees = []
                if process_result_data['roleBindings']:
                    role_bindings = process_result_data['roleBindings']
                    for role_binding in role_bindings:
                        if role_binding['name'] == safeget(activity, 'role', ''):
                            user_id = ','.join(role_binding['endpoint']) if isinstance(role_binding['endpoint'], list) else role_binding['endpoint']
                            assignees.append(role_binding)
                
                username = ''
                if ',' in user_id:
                    usernames = []
                    user_ids = user_id.split(',')
                    for id in user_ids:
                        user_info = fetch_assignee_info(id)
                        if user_info:
                            usernames.append(user_info.get('name'))
                    username = ','.join(usernames)
                else:
                    user_info = fetch_assignee_info(user_id)
                    if user_info:
                        username = user_info.get('name')
                
                agent_mode = determine_agent_mode(user_id, safeget(activity, 'agentMode', None))
                agent_orch = safeget(activity, 'orchestration', None)
                if agent_orch == 'none':
                    agent_orch = None
                if agent_mode == 'COMPLETE' and (safeget(activity, 'orchestration', None) == 'none' or safeget(activity, 'orchestration', None) == None):
                    agent_orch = 'crewai-deep-research'

                status = "TODO"

                workitem = WorkItem(
                    id=f"{str(uuid.uuid4())}",
                    reference_ids=reference_ids if prev_activities else [],
                    proc_inst_id=process_instance_data['proc_inst_id'],
                    proc_def_id=process_result_data['processDefinitionId'].lower(),
                    activity_id=safeget(activity, 'id', ''),
                    activity_name= f"{safeget(activity, 'name', '')}{scope_name}",
                    user_id=user_id,
                    username=username,
                    status=status,
                    tool=safeget(activity, 'tool', ''),
                    start_date=start_date,
                    due_date=due_date,
                    tenant_id=tenant_id,
                    assignees=assignees if assignees else [],
                    duration=safeget(activity, 'duration', 0),
                    agent_mode=agent_mode,
                    description=safeget(activity, 'description', ''),
                    agent_orch=agent_orch,
                    root_proc_inst_id=process_instance_data['root_proc_inst_id'],
                    execution_scope=execution_scope
                )
                workitem_dict = workitem.model_dump()
                workitem_dict["start_date"] = workitem.start_date.isoformat() if workitem.start_date else None
                workitem_dict["end_date"] = workitem.end_date.isoformat() if workitem.end_date else None
                workitem_dict["due_date"] = workitem.due_date.isoformat() if workitem.due_date else None

                supabase = supabase_client_var.get()
                if supabase is None:
                    raise Exception("Supabase client is not configured for this request")
                supabase.table('todolist').upsert(workitem_dict).execute()
    except Exception as e:
        print(f"[ERROR] upsert_todo_workitems: {str(e)}")
        raise HTTPException(status_code=404, detail=str(e)) from e


def upsert_workitem(workitem_data: dict, tenant_id: Optional[str] = None):
    try:
        supabase = supabase_client_var.get()
        if supabase is None:
            raise Exception("Supabase client is not configured for this request")
        
        if "start_date" in workitem_data and workitem_data["start_date"]:
            if not isinstance(workitem_data["start_date"], str):
                workitem_data["start_date"] = workitem_data["start_date"].isoformat()
        if "end_date" in workitem_data and workitem_data["end_date"]:
            if not isinstance(workitem_data["end_date"], str):
                workitem_data["end_date"] = workitem_data["end_date"].isoformat()
        if "due_date" in workitem_data and workitem_data["due_date"]:
            if not isinstance(workitem_data["due_date"], str):
                workitem_data["due_date"] = workitem_data["due_date"].isoformat()

        if not tenant_id:
            tenant_id = subdomain_var.get()
        workitem_data["tenant_id"] = tenant_id

        return supabase.table('todolist').upsert(workitem_data).execute()
    except Exception as e:
        raise HTTPException(status_code=404, detail=str(e)) from e


def delete_workitem(workitem_id: str, tenant_id: Optional[str] = None):
    try:
        supabase = supabase_client_var.get()
        if supabase is None:
            raise Exception("Supabase client is not configured for this request")
        
        if not tenant_id:
            tenant_id = subdomain_var.get()


        supabase.table('todolist').delete().eq('id', workitem_id).eq('tenant_id', tenant_id).execute()
    except Exception as e:
        raise HTTPException(status_code=404, detail=str(e)) from e


def upsert_chat_message(chat_room_id: str, data: Any, tenant_id: Optional[str] = None) -> None:
    """
    채팅 메시지를 upsert하는 함수
    
    Args:
        chat_room_id: 채팅방 ID
        data: 메시지 데이터 (dict 또는 str) - role 필드 포함
        tenant_id: 테넌트 ID
    """
    try:
        current_timestamp = int(datetime.now(pytz.timezone('Asia/Seoul')).timestamp() * 1000)
        
        # data가 문자열인 경우 JSON으로 파싱
        if isinstance(data, str):
            message_data = json.loads(data)
        else:
            message_data = data
        
        # role이 없으면 기본값 설정
        if "role" not in message_data:
            message_data["role"] = "system"
        
        # timestamp가 없으면 추가
        if "timeStamp" not in message_data:
            message_data["timeStamp"] = current_timestamp

        if not tenant_id:
            tenant_id = subdomain_var.get()

        # 채팅 아이템 데이터 구성
        chat_item_data = {
            "id": chat_room_id,
            "uuid": str(uuid.uuid4()),
            "messages": message_data,
            "tenant_id": tenant_id
        }

        supabase = supabase_client_var.get()
        if supabase is None:
            raise Exception("Supabase client is not configured for this request")

        supabase.table("chats").upsert(chat_item_data).execute()
        
    except Exception as e:
        raise HTTPException(status_code=404, detail=str(e)) from e

def fetch_user_info(email: str) -> Dict[str, str]:
    try:
        supabase = supabase_client_var.get()
        if supabase is None:
            raise Exception("Supabase client is not configured for this request")
        
        response = supabase.table("users").select("*").eq('email', email).execute()
        
        if response.data and len(response.data) > 0:
            return response.data[0]
        else:
            response = supabase.table("users").select("*").eq('id', email).execute()
            if response.data and len(response.data) > 0:
                return response.data[0]
            else:
                raise HTTPException(status_code=404, detail="User not found")
    except Exception as e:
        raise HTTPException(status_code=500, detail=str(e))


def fetch_assignee_info(assignee_id: str) -> Dict[str, str]:
    """
    담당자 정보를 찾는 함수
    담당자가 유저인지 에이전트인지 판단하고 적절한 정보를 반환합니다.
    
    Args:
        assignee_id: 담당자 ID (이메일 또는 에이전트 ID)
    
    Returns:
        담당자 정보 딕셔너리
    """
    try:
        try:
            user_info = fetch_user_info(assignee_id)
            type = "user"
            if user_info.get("is_agent") == True:
                type = "agent"
                if user_info.get("url") is not None and user_info.get("url").strip() != "":
                    type = "a2a"
            return {
                "type": type,
                "id": user_info.get("id", assignee_id),
                "name": user_info.get("username", assignee_id),
                "email": user_info.get("email", assignee_id),
                "info": user_info
            }
        except HTTPException as user_error:
            if user_error.status_code == 500 or user_error.status_code == 404:
                return {
                    "type": "unknown",
                    "id": assignee_id,
                    "name": assignee_id,
                    "email": assignee_id,
                    "info": {}
                }
            else:
                raise user_error
    except Exception as e:
        return {
            "type": "error",
            "id": assignee_id,
            "name": assignee_id,
            "email": assignee_id,
            "info": {},
            "error": str(e)
        }


def determine_agent_mode(user_id: str, activity_agent_mode: Optional[str] = None) -> Optional[str]:
    """
    사용자 ID와 액티비티의 에이전트 모드를 기반으로 적절한 에이전트 모드를 결정합니다.
    
    Args:
        user_id: 사용자 ID (쉼표로 구분된 여러 ID 가능)
        activity_agent_mode: 액티비티에서 설정된 에이전트 모드
    
    Returns:
        결정된 에이전트 모드 (None, "A2A", "DRAFT", "COMPLETE")
    """
    # 액티비티에서 명시적으로 에이전트 모드가 설정된 경우
    if activity_agent_mode is not None:
        if activity_agent_mode.lower() not in ["none", "null"]:
            return activity_agent_mode.upper()
    
    # user_id가 없으면 None 반환
    if not user_id:
        return None
    
    # 여러 사용자 ID가 있는 경우
    if ',' in user_id:
        user_ids = user_id.split(',')
        has_user = False
        has_agent = False
        has_a2a = False
        
        for user_id in user_ids:
            assignee_info = fetch_assignee_info(user_id)
            if assignee_info['type'] == "user":
                has_user = True
            elif assignee_info['type'] == "agent":
                has_agent = True
            elif assignee_info['type'] == "a2a":
                has_a2a = True
        
        # A2A가 하나라도 있으면 A2A
        if has_a2a:
            return "A2A"
        # 사용자+에이전트 조합이면 DRAFT
        elif has_user and has_agent:
            return "DRAFT"
        # 에이전트만 있으면 COMPLETE
        elif has_agent and not has_user:
            return "COMPLETE"
        # 사용자만 있으면 None
        elif has_user and not has_agent:
            return None
    
    # 단일 사용자 ID인 경우
    else:
        assignee_info = fetch_assignee_info(user_id)
        if assignee_info['type'] == "a2a":
            return "A2A"
        elif assignee_info['type'] == "agent":
            return "COMPLETE"
        elif assignee_info['type'] == "user":
            return None
    
    return None


def get_vector_store():
    supabase = supabase_client_var.get()
    if supabase is None:
        raise Exception("Supabase client is not configured")
    
    embeddings = OpenAIEmbeddings(model="text-embedding-3-small", deployment="text-embedding-3-small")
    
    return SupabaseVectorStore(
        client=supabase,
        embedding=embeddings,
        table_name="documents",
        query_name="match_documents",
    )


def fetch_tenant_mcp_config(tenant_id: str) -> Optional[Dict[str, Any]]:
    """
    테넌트의 MCP 설정을 조회합니다.
    
    Args:
        tenant_id (str): 테넌트 ID
        
    Returns:
        Optional[Dict[str, Any]]: MCP 설정 정보 또는 None
    """
    try:
        supabase = supabase_client_var.get()
        if supabase is None:
            raise Exception("Supabase client is not configured for this request")
        
        response = supabase.table('tenants').select('mcp').eq('id', tenant_id).execute()
        
        if response.data and len(response.data) > 0:
            mcp_config = response.data[0].get('mcp', {})
            return mcp_config if mcp_config else None
        else:
            print(f"[WARNING] No tenant found with ID: {tenant_id}")
            return None
            
    except Exception as e:
        print(f"[ERROR] Failed to fetch tenant MCP config: {str(e)}")
        return None
<|MERGE_RESOLUTION|>--- conflicted
+++ resolved
@@ -508,11 +508,13 @@
         raise HTTPException(status_code=404, detail=str(e)) from e
 
 
-<<<<<<< HEAD
-def fetch_workitem_by_proc_inst_and_activity(proc_inst_id: str, activity_id: str, tenant_id: Optional[str] = None, recent_only: Optional[bool] = True) -> Optional[WorkItem]:
-=======
-def fetch_workitem_by_proc_inst_and_activity(proc_inst_id: str, activity_id: str, tenant_id: Optional[str] = None, isLike:bool = False) -> Optional[WorkItem]:
->>>>>>> 8428bb83
+def fetch_workitem_by_proc_inst_and_activity(
+    proc_inst_id: str, 
+    activity_id: str, 
+    tenant_id: Optional[str] = None, 
+    use_ilike:bool = False,
+    recent_only: Optional[bool] = True
+) -> Optional[WorkItem]:
     try:
         supabase = supabase_client_var.get()
         if supabase is None:
@@ -522,7 +524,7 @@
         if not tenant_id:
             tenant_id = subdomain
 
-        if isLike:
+        if use_ilike:
             response = supabase.table('todolist').select("*").eq('proc_inst_id', proc_inst_id).ilike('activity_id', activity_id).eq('tenant_id', tenant_id).execute()
         else:
             response = supabase.table('todolist').select("*").eq('proc_inst_id', proc_inst_id).eq('activity_id', activity_id).eq('tenant_id', tenant_id).execute()
