import os
from supabase import create_client, Client
from supabase.client import AsyncClient, create_async_client
from pydantic import BaseModel, validator
from typing import Any, Dict, List, Optional
import uuid
from process_definition import ProcessDefinition, load_process_definition, UIDefinition
import psycopg2
from psycopg2.extras import RealDictCursor
from fastapi import HTTPException
from decimal import Decimal
from datetime import datetime, timedelta
import pytz
from contextvars import ContextVar
from dotenv import load_dotenv
import socket

db_config_var = ContextVar('db_config', default={})
supabase_client_var = ContextVar('supabase', default=None)
subdomain_var = ContextVar('subdomain', default='localhost')


def setting_database():
    try:
        if os.getenv("ENV") != "production":
            load_dotenv(override=True)

        supabase_url = os.getenv("SUPABASE_URL")
        supabase_key = os.getenv("SUPABASE_KEY")
        supabase: Client = create_client(supabase_url, supabase_key)
        supabase_client_var.set(supabase)
        
        db_config = {
            "dbname": os.getenv("DB_NAME"),
            "user": os.getenv("DB_USER"),
            "password": os.getenv("DB_PASSWORD"),
            "host": os.getenv("DB_HOST"),
            "port": os.getenv("DB_PORT")
        }
        db_config_var.set(db_config)
        
    except Exception as e:
        print(f"Database configuration error: {e}")

setting_database()

async def update_tenant_id(subdomain):
    try:
        if not subdomain:
            raise Exception("Unable to configure Tenant ID.")
        subdomain_var.set(subdomain)
    except Exception as e:
        print(f"An error occurred: {e}")




def load_sql_from_file(file_path):
    """Load SQL commands from a text file."""
    with open(file_path, 'r', encoding='utf-8') as file:  # UTF-8 인코딩으로 파일을 열기
        return file.read()


# def update_db():
#     try:
#         db_config = db_config_var.get()
#         # Establish a connection to the database
#         connection = psycopg2.connect(**db_config)
#         cursor = connection.cursor(cursor_factory=RealDictCursor)
      
#         # Load SQL from file
#         sql_query = load_sql_from_file('update_db_sql.txt')
      
#         cursor.execute(sql_query)
#         connection.commit()
      
#         return "Tables created successfully."
#     except Exception as e:
#         print(f"An error occurred: {e}")
#     finally:
#         if connection:
#             connection.close()
     
def insert_usage(usage_data: dict):
    try:
        supabase = supabase_client_var.get()
        if supabase is None:
            raise HTTPException(status_code=500, detail="Supabase 클라이언트가 요청에 대해 구성되지 않았습니다.")
        
        if not usage_data:
            raise HTTPException(status_code=400, detail="사용량 데이터가 제공되지 않았습니다.")
        
        if not usage_data.get('serviceId'):
            raise HTTPException(status_code=400, detail="서비스 ID가 제공되지 않았습니다.")
        
        if not usage_data.get('userId'):
            raise HTTPException(status_code=400, detail="사용자 ID가 제공되지 않았습니다.")
            
        if not usage_data.get('startAt'):
            raise HTTPException(status_code=400, detail="사용 시작 시점이 제공되지 않았습니다.")
            
        if not usage_data.get('usage'):
            raise HTTPException(status_code=400, detail="메타데이터 제공되지 않았습니다.")
    
        if not usage_data.get('tenantId'):
            usage_data['tenantId'] = subdomain_var.get()
    

        # Procedure 호출
        # return supabase.rpc("insert_usage_from_payload", usage_data).execute()
        return supabase.rpc("insert_usage_from_payload", {"p_payload": usage_data}).execute()
<<<<<<< HEAD

=======
>>>>>>> 45161fee
    except Exception as e:
        raise HTTPException(status_code=500, detail=f"사용량 삽입 중 오류가 발생했습니다: {e}")
    


def db_client_signin(user_info: dict):
    try:
        supabase = supabase_client_var.get()
        if supabase is None:
            raise Exception("Supabase client is not configured for this request")
        
        response = supabase.auth.sign_in_with_password({ "email": user_info.get('email'), "password": user_info.get('password') })
        supabase.auth.set_session(response.session.access_token, response.session.refresh_token)
        return response
    except Exception as e:
        raise HTTPException(status_code=500, detail=f"An error occurred while signing in: {e}")


def execute_sql(sql_query):
    """
    Connects to a PostgreSQL database and executes the given SQL query.
    
    Args:
        sql_query (str): The SQL query to execute.
        
    Returns:
        list: A list of dictionaries representing the rows returned by the query.
    """
    
    try:
        db_config = db_config_var.get()
        # Establish a connection to the database
        connection = psycopg2.connect(**db_config)
        cursor = connection.cursor(cursor_factory=RealDictCursor)
        
        # Execute the SQL query
        cursor.execute(sql_query)
        
        # If the query was a SELECT statement, fetch the results
        if sql_query.strip().upper().startswith("SELECT"):
            result = cursor.fetchall()
        else:
            # Commit the transaction if the query modified the database
            connection.commit()
            result = "Table Created"
        
        return result
    
    except Exception as e:
        return(f"An error occurred while executing the SQL query: {e}")
    
    finally:
        # Close the cursor and connection to clean up


        if connection:
            connection.close()


def fetch_all_process_definitions():
    try:
        supabase = supabase_client_var.get()
        if supabase is None:
            raise Exception("Supabase client is not configured for this request")
        
        subdomain = subdomain_var.get()
        response = supabase.table('proc_def').select('*').eq('tenant_id', subdomain).execute()
        
        return response.data
    
    except Exception as e:
        raise HTTPException(status_code=500, detail=f"An error occurred while fetching process definitions: {e}")




def fetch_all_process_definition_ids():
    try:
        supabase = supabase_client_var.get()
        if supabase is None:
            raise Exception("Supabase client is not configured for this request")
        
        subdomain = subdomain_var.get()
        response = supabase.table('proc_def').select('id').eq('tenant_id', subdomain).execute()
        
        return response.data
    
    except Exception as e:
        raise HTTPException(status_code=500, detail=f"An error occurred while fetching process definition ids: {e}")




def generate_create_statement_for_table(table_name):
    """
    Generates a CREATE TABLE statement for the given table name by fetching its current schema.
    
    Args:
        table_name (str): The name of the table for which to generate the CREATE statement.
        
    Returns:
        str: A CREATE TABLE statement as a string, or an error message if the operation fails.
    """
    
    try:
        db_config = db_config_var.get()
        # Establish a connection to the database
        connection = psycopg2.connect(**db_config)
        cursor = connection.cursor()
        
        # Fetch the table schema
        cursor.execute(f"SELECT column_name, data_type, character_maximum_length FROM information_schema.columns WHERE table_name = '{table_name}'")
        columns = cursor.fetchall()
        
        if not columns:
            return f"No existing table"
        
        # Generate the CREATE TABLE statement
        create_statement = f"CREATE TABLE {table_name} (\n"
        for column in columns:
            column_name, data_type, max_length = column
            column_def = f"{column_name} {data_type}"
            if max_length:
                column_def += f"({max_length})"
            create_statement += f"    {column_def},\n"
        
        # Remove the last comma and add the closing parenthesis
        create_statement = create_statement.rstrip(',\n') + "\n);"
        
        return create_statement
    
    except Exception as e:
        return(f"An error occurred while generating CREATE statement for table {table_name}: {e}")
    
    finally:
        # Close the cursor and connection to clean up
        if connection:
            connection.close()


def fetch_process_definition(def_id, tenant_id: Optional[str] = None):
    """
    Fetches the process definition from the 'proc_def' table based on the given definition ID.
    
    Args:
        def_id (str): The ID of the process definition to fetch.
    
    Returns:
        dict: The process definition as a JSON object if found, else None.
    """
    try:
        supabase = supabase_client_var.get()
        if supabase is None:
            raise Exception("Supabase client is not configured for this request")
    
        subdomain = subdomain_var.get()
        if not tenant_id:
            tenant_id = subdomain


        response = supabase.table('proc_def').select('*').eq('id', def_id.lower()).eq('tenant_id', tenant_id).execute()
        
        # Check if the response contains data
        if response.data:
            # Assuming the first match is the desired one since ID should be unique
            process_definition = response.data[0].get('definition', None)
            return process_definition
        else:
            return None
    except Exception as e:
        raise HTTPException(status_code=404, detail=f"No process definition found with ID {def_id}: {e}")


def upsert_process_definition(definition: dict, tenant_id: Optional[str] = None):
    try:
        supabase = supabase_client_var.get()
        if supabase is None:
            raise Exception("Supabase client is not configured for this request")
        
        if not tenant_id:
            tenant_id = subdomain_var.get()
        
        process_definition_id = definition.get('id')
        definition['tenant_id'] = tenant_id
        
        process_definition = supabase.table('proc_def').select('*').eq('id', process_definition_id).eq('tenant_id', tenant_id).execute()
        
        if process_definition.data:
            existing_data = process_definition.data[0]
            definition['uuid'] = existing_data.get('uuid')
            definition['bpmn'] = existing_data.get('bpmn')
            definition['isdeleted'] = existing_data.get('isdeleted', False)
            return supabase.table('proc_def').upsert(definition).execute()
        else:
            definition.pop('uuid', None)
            return supabase.table('proc_def').insert(definition).execute()
    except Exception as e:
        raise HTTPException(status_code=500, detail=f"Error upserting process definition with ID {process_definition_id}: {e}")


def fetch_process_definition_versions(def_id, tenant_id: Optional[str] = None):
    try:
        supabase = supabase_client_var.get()
        if supabase is None:
            raise Exception("Supabase client is not configured for this request")
        
        subdomain = subdomain_var.get()
        if not tenant_id:
            tenant_id = subdomain


        response = supabase.table('proc_def_arcv').select('*').eq('proc_def_id', def_id.lower()).eq('tenant_id', tenant_id).execute()
        
        return response.data
    except Exception as e:
        raise HTTPException(status_code=404, detail=f"No process definition version found with ID {def_id}: {e}")


def fetch_process_definition_version_by_arcv_id(def_id, arcv_id, tenant_id: Optional[str] = None):
    try:
        supabase = supabase_client_var.get()
        if supabase is None:
            raise Exception("Supabase client is not configured for this request")  


        subdomain = subdomain_var.get()
        if not tenant_id:
            tenant_id = subdomain


        response = supabase.table('proc_def_arcv').select('*').eq('proc_def_id', def_id.lower()).eq('arcv_id', arcv_id).eq('tenant_id', tenant_id).execute()
        
        return response.data
    except Exception as e:
        raise HTTPException(status_code=404, detail=f"No process definition version found with ID {def_id} and version {arcv_id}: {e}")


def fetch_process_definition_latest_version(def_id, tenant_id: Optional[str] = None):
    try:
        supabase = supabase_client_var.get()
        if supabase is None:
            raise Exception("Supabase client is not configured for this request")


        subdomain = subdomain_var.get()
        if not tenant_id:
            tenant_id = subdomain


        response = supabase.table('proc_def_arcv').select('*').eq('proc_def_id', def_id.lower()).eq('tenant_id', tenant_id).order('version', desc=True).execute()
        
        if response.data:
            return response.data[0]
        else:
            return None
    except Exception as e:
        raise HTTPException(status_code=404, detail=f"No process definition latest version found with ID {def_id}: {e}")


def fetch_all_ui_definition():
    try:
        supabase = supabase_client_var.get()
        if supabase is None:
            raise Exception("Supabase client is not configured for this request")
        
        subdomain = subdomain_var.get()
        response = supabase.table('form_def').select('*').eq('tenant_id', subdomain).execute()
        
        if response.data:
            return response.data
        else:
            return []
    except Exception as e:
        raise HTTPException(status_code=500, detail=f"An error occurred while fetching UI definitions: {e}")


def fetch_ui_definition(def_id):
    try:
        supabase = supabase_client_var.get()
        if supabase is None:
            raise Exception("Supabase client is not configured for this request")
        
        subdomain = subdomain_var.get()
        response = supabase.table('form_def').select('*').eq('id', def_id.lower()).eq('tenant_id', subdomain).execute()
        
        if response.data:
            # Assuming the first match is the desired one since ID should be unique
            ui_definition = UIDefinition(**response.data[0])
            return ui_definition
        else:
            return None
    except Exception as e:
        raise HTTPException(status_code=404, detail=f"No UI definition found with ID {def_id}: {e}")


def fetch_ui_definition_by_activity_id(proc_def_id, activity_id, tenant_id: Optional[str] = None):
    try:
        supabase = supabase_client_var.get()
        if supabase is None:
            raise Exception("Supabase client is not configured for this request")
        
        subdomain = subdomain_var.get()
        if not tenant_id:
            tenant_id = subdomain


        response = supabase.table('form_def').select('*').eq('proc_def_id', proc_def_id).eq('activity_id', activity_id).eq('tenant_id', tenant_id).execute()
        
        if response.data:
            # Assuming the first match is the desired one since ID should be unique
            ui_definition = UIDefinition(**response.data[0])
            return ui_definition
        else:
            return None
    except Exception as e:
        raise HTTPException(status_code=404, detail=f"No UI definition found with ID {proc_def_id}: {e}")


class ProcessInstance(BaseModel):
    proc_inst_id: str
    proc_inst_name: Optional[str] = None
    role_bindings: Optional[List[Dict[str, Any]]] = []
    current_activity_ids: Optional[List[str]] = []
    participants: Optional[List[str]] = []
    variables_data: Optional[List[Dict[str, Any]]] = []
    process_definition: ProcessDefinition = None  # Add a reference to ProcessDefinition
    status: str = None
    tenant_id: str
    proc_def_version: Optional[str] = None


    class Config:
        extra = "allow"


    def __init__(self, **data):
        super().__init__(**data)
        def_id = self.get_def_id()
        tenant_id = self.tenant_id
        self.process_definition = load_process_definition(fetch_process_definition(def_id, tenant_id))  # Load ProcessDefinition


    def get_def_id(self):
        # inst_id 예시: "company_entrance.123e4567-e89b-12d3-a456-426614174000"
        # 여기서 "company_entrance"가 프로세스 정의 ID입니다.
        return self.proc_inst_id.split(".")[0]


    def get_data(self):
        # Return all process variable values as a map
        variable_map = {}
        for variable in self.process_definition.data:
            variable_name = variable.name
            variable_map[variable_name] = getattr(self, variable_name, None)
        return variable_map
  
class WorkItem(BaseModel):
    id: str
    user_id: Optional[str]
    username: Optional[str] = None
    proc_inst_id: Optional[str] = None
    proc_def_id: Optional[str] = None
    activity_id: str
    activity_name: str
    start_date: Optional[datetime] = None
    end_date: Optional[datetime] = None
    due_date: Optional[datetime] = None
    status: str
    description: Optional[str] = None
    tool: Optional[str] = None
    tenant_id: str
    reference_ids: Optional[List[str]] = []
    assignees: Optional[List[Dict[str, Any]]] = []
    duration: Optional[int] = None
    output: Optional[Dict[str, Any]] = {}
    retry: Optional[int] = 0
    consumer: Optional[str] = None
    log: Optional[str] = None
    agent_mode: Optional[str] = None
    agent_orch: Optional[str] = None
    feedback: Optional[List[Dict[str, Any]]] = []
    temp_feedback: Optional[str] = None
    
    @validator('start_date', 'end_date', 'due_date', pre=True)
    def parse_datetime(cls, value):
        if isinstance(value, str):
            try:
                return datetime.fromisoformat(value).replace(tzinfo=None)
            except ValueError:
                return datetime.strptime(value, "%Y-%m-%d %H:%M:%S")
        return value


    class Config:
        json_encoders = {
            datetime: lambda dt: dt.strftime("%Y-%m-%d %H:%M:%S")
        }


def fetch_and_apply_system_data_sources(process_instance: ProcessInstance) -> None:
    # 프로세스 정의에서 데이터스가 'system'인 변수를 처리
    for variable in process_instance.process_definition.data:
        if variable.dataSource and variable.dataSource.type == 'database':
            sql_query = variable.dataSource.sql
            if sql_query:
                # SQL리 실행
                result = execute_sql(sql_query)
                if result:
                    #리 결과를 프로세스 인스턴스 데이터에 추가
                    setattr(process_instance, variable.name, result[0]['result'])


    return process_instance


def fetch_process_instance(full_id: str, tenant_id: Optional[str] = None) -> Optional[ProcessInstance]:
    try:
        if full_id == "new" or '.' not in full_id:
            return None

        if not full_id:
            raise HTTPException(status_code=404, detail="Instance Id should be provided")

        supabase = supabase_client_var.get()
        if supabase is None:
            raise Exception("Supabase client is not configured for this request")
        
        subdomain = subdomain_var.get()
        if not tenant_id:
            tenant_id = subdomain

        response = supabase.table('bpm_proc_inst').select("*").eq('proc_inst_id', full_id).eq('tenant_id', tenant_id).execute()

        if response.data:
            process_instance_data = response.data[0]

            if isinstance(process_instance_data.get('variables_data'), dict):
                process_instance_data['variables_data'] = [process_instance_data['variables_data']]
            
            process_instance = ProcessInstance(**process_instance_data)
            process_instance = fetch_and_apply_system_data_sources(process_instance)
            
            return process_instance
        else:
            return None
    except Exception as e:
        raise HTTPException(status_code=404, detail=str(e)) from e


def insert_process_instance(process_instance_data: dict, tenant_id: Optional[str] = None):
    try:
        supabase = supabase_client_var.get()
        if supabase is None:
            raise Exception("Supabase client is not configured for this request")

        if not tenant_id:
            tenant_id = subdomain_var.get()
        process_instance_data['tenant_id'] = tenant_id

        return supabase.table('bpm_proc_inst').upsert(process_instance_data).execute()
    except Exception as e:
        raise HTTPException(status_code=404, detail=str(e)) from e


def upsert_process_instance(process_instance: ProcessInstance, tenant_id: Optional[str] = None) -> (bool, ProcessInstance):
    if 'END_PROCESS' in process_instance.current_activity_ids or 'endEvent' in process_instance.current_activity_ids or 'end_event' in process_instance.current_activity_ids or process_instance.status == 'COMPLETED':
        process_instance.current_activity_ids = []
        status = 'COMPLETED'
    else:
        status = 'RUNNING'
    process_instance_data = process_instance.dict(exclude={'process_definition'})  # Convert Pydantic model to dict
    process_instance_data = convert_decimal(process_instance_data)

    try:
        supabase = supabase_client_var.get()
        if supabase is None:
            raise Exception("Supabase client is not configured for this request")
        
        if not tenant_id:
            tenant_id = subdomain_var.get()
            
        process_definition_version = fetch_process_definition_latest_version(process_instance.get_def_id(), tenant_id)
        if process_definition_version:
            arcv_id = process_definition_version.get('arcv_id', None)
        else:
            arcv_id = None

        response = supabase.table('bpm_proc_inst').upsert({
            'proc_inst_id': process_instance.proc_inst_id,
            'proc_inst_name': process_instance.proc_inst_name,
            'current_activity_ids': process_instance.current_activity_ids,
            'participants': process_instance.participants,
            'role_bindings': process_instance.role_bindings,
            'variables_data': process_instance.variables_data,
            'status': status,
            'proc_def_id': process_instance.get_def_id(),
            'proc_def_version': arcv_id,
            'tenant_id': tenant_id
        }).execute()
        success = bool(response.data)
        return success, process_instance
    except Exception as e:
        raise HTTPException(status_code=404, detail=str(e)) from e


def fetch_table_columns(table_name: str) -> List[str]:
    """
    Fetches the column names of a given table from the database.
    
    Args:
        table_name (str): The name of the table to fetch columns from.
    
    Returns:
        List[str]: A list of column names.
    """
    try:
        db_config = db_config_var.get()
        connection = psycopg2.connect(**db_config)
        cursor = connection.cursor()
        cursor.execute(f"SELECT column_name FROM information_schema.columns WHERE table_name = '{table_name}'")
        columns = cursor.fetchall()
        return [column[0] for column in columns]
    except Exception as e:
        raise HTTPException(status_code=500, detail=f"Failed to fetch columns for table {table_name}: {e}")
    finally:
        if connection:
            connection.close()


def convert_decimal(data):
    for key, value in data.items():
        if isinstance(value, Decimal):
            data[key] = float(value)


    return data


def fetch_organization_chart(tenant_id: Optional[str] = None):
    try:
        supabase = supabase_client_var.get()
        if supabase is None:
            raise Exception("Supabase client is not configured for this request")
        
        subdomain = subdomain_var.get()
        if not tenant_id:
            tenant_id = subdomain


        response = supabase.table("configuration").select("*").eq('key', 'organization').eq('tenant_id', tenant_id).execute()
        
        # Check if the response contains data
        if response.data:
            # Assuming the first match is the desired one since ID should be unique
            value = response.data[0].get('value', None)
            organization_chart = value.get('chart', None)
            return organization_chart
        else:
            return None
    except Exception as e:
        raise HTTPException(status_code=404, detail=f"Failed to fetch organization chart: {e}")


def fetch_process_instance_list(user_id: str, process_definition_id: Optional[str] = None) -> Optional[List[ProcessInstance]]:
    try:
        supabase = supabase_client_var.get()
        if supabase is None:
            raise Exception("Supabase client is not configured for this request")
        
        subdomain = subdomain_var.get()
        if process_definition_id:
            response = supabase.table('bpm_proc_inst').select("*").eq('tenant_id', subdomain).eq('proc_def_id', process_definition_id).filter('participants', 'cs', '{' + user_id + '}').execute()
        else:
            response = supabase.table('bpm_proc_inst').select("*").eq('tenant_id', subdomain).filter('participants', 'cs', '{' + user_id + '}').execute()
        
        if response.data:
            return [ProcessInstance(**item) for item in response.data]
        else:
            return None
    except Exception as e:
        raise HTTPException(status_code=404, detail=str(e)) from e


def fetch_todolist_by_user_id(user_id: str) -> Optional[List[WorkItem]]:
    try:
        supabase = supabase_client_var.get()
        if supabase is None:
            raise Exception("Supabase client is not configured for this request")


        subdomain = subdomain_var.get()
        response = supabase.table('todolist').select("*").eq('user_id', user_id).eq('tenant_id', subdomain).execute()
        
        if response.data:
            return [WorkItem(**item) for item in response.data]
        else:
            return None
    except Exception as e:
        raise HTTPException(status_code=404, detail=str(e)) from e


def fetch_todolist_by_proc_inst_id(proc_inst_id: str, tenant_id: Optional[str] = None) -> Optional[List[WorkItem]]:
    try:
        supabase = supabase_client_var.get()
        if supabase is None:
            raise Exception("Supabase client is not configured for this request")
        
        subdomain = subdomain_var.get()
        if not tenant_id:
            tenant_id = subdomain

        response = supabase.table('todolist').select("*").eq('proc_inst_id', proc_inst_id).eq('tenant_id', tenant_id).execute()
        

        if response.data:
            return [WorkItem(**item) for item in response.data]
        else:
            return None
    except Exception as e:
        raise HTTPException(status_code=404, detail=str(e)) from e


def fetch_workitem_by_proc_inst_and_activity(proc_inst_id: str, activity_id: str, tenant_id: Optional[str] = None) -> Optional[WorkItem]:
    try:
        supabase = supabase_client_var.get()
        if supabase is None:
            raise Exception("Supabase client is not configured for this request")
        
        subdomain = subdomain_var.get()
        if not tenant_id:
            tenant_id = subdomain


        response = supabase.table('todolist').select("*").eq('proc_inst_id', proc_inst_id).eq('activity_id', activity_id).eq('tenant_id', tenant_id).execute()
        
        if response.data:
            return WorkItem(**response.data[0])
        else:
            return None
    except Exception as e:
        raise HTTPException(status_code=404, detail=str(e)) from e

def fetch_workitem_by_id(workitem_id: str, tenant_id: Optional[str] = None) -> Optional[WorkItem]:
    try:
        supabase = supabase_client_var.get()
        if supabase is None:
            raise Exception("Supabase client is not configured for this request")
            
        subdomain = subdomain_var.get()
        if not tenant_id:
            tenant_id = subdomain
            
        response = supabase.table('todolist').select("*").eq('id', workitem_id).eq('tenant_id', tenant_id).execute()
        
        if response.data and len(response.data) > 0:
            return WorkItem(**response.data[0])
        else:
            return None
    except Exception as e:
        raise HTTPException(status_code=404, detail=str(e)) from e

def fetch_prev_task_ids(process_definition, current_activity_id: str, proc_inst_id: str) -> List[str]:
    """
    현재 테스크의 시퀀스 정보를 이용해 바로 직전 테스크의 ID 목록을 반환합니다.
    
    Args:
        process_definition: 프로세스 정의 객체
        current_activity_id: 현재 테스크의 ID
        proc_inst_id: 프로세스 인스턴스 ID
    
    Returns:
        List[str]: 직전 테스크의 activity ID 목록
    """
    prev_task_ids = []
    prev_activities = process_definition.find_immediate_prev_activities(current_activity_id)
    
    if prev_activities:
        # 이전 액티비티들의 activity_id를 수집
        for prev_activity in prev_activities:
            prev_task_ids.append(prev_activity.id)
    
    return prev_task_ids


def upsert_todo_workitems(process_instance_data, process_result_data, process_definition, tenant_id: Optional[str] = None):
    try:
        if not tenant_id:
            tenant_id = subdomain_var.get()


        initial_activity = next((activity for activity in process_definition.activities if process_definition.is_starting_activity(activity.id)), None)
        if not initial_activity:
            initial_activity = process_definition.find_initial_activity()

        next_activities = [activity for activity in process_definition.activities if activity.id != initial_activity.id]
        for activity in next_activities:
            prev_activities = process_definition.find_prev_activities(activity.id, [])
            start_date = datetime.now(pytz.timezone('Asia/Seoul'))
        
            if prev_activities:
                # 동일한 srcTrg를 가진 액티비티들 중 duration이 가장 큰 것만 남기기
                srcTrg_groups = {}
                for prev_activity in prev_activities:
                    if prev_activity.srcTrg not in srcTrg_groups:
                        srcTrg_groups[prev_activity.srcTrg] = []
                    srcTrg_groups[prev_activity.srcTrg].append(prev_activity)
                # duration이 가장 큰 액티비티만 선택
                filtered_activities = []
                for activities in srcTrg_groups.values():
                    max_duration_activity = max(activities, key=lambda x: x.duration if x.duration is not None else 0)
                    filtered_activities.append(max_duration_activity)
                
                reference_ids = fetch_prev_task_ids(process_definition, activity.id, process_instance_data['proc_inst_id'])
                
                for prev_activity in filtered_activities:
                    start_date = start_date + timedelta(days=prev_activity.duration)
            
            due_date = start_date + timedelta(days=activity.duration) if activity.duration else None
            workitem = fetch_workitem_by_proc_inst_and_activity(process_instance_data['proc_inst_id'], activity.id, tenant_id)
            if not workitem:
                user_id = ""
                assignees = []
                if process_result_data['roleBindings']:
                    role_bindings = process_result_data['roleBindings']
                    for role_binding in role_bindings:
                        if role_binding['name'] == activity.role:
                            if isinstance(role_binding['endpoint'], list):
                                user_id = ','.join(role_binding['endpoint'])
                            else:
                                user_id = role_binding['endpoint']
                            assignees.append(role_binding)
                
                agent_mode = None
                if activity.agentMode is not None:
                    if activity.agentMode != "none" and activity.agentMode != "None":
                        agent_mode = activity.agentMode.upper()
                elif activity.agentMode is None and user_id:
                    assignee_info = fetch_assignee_info(user_id)
                    if assignee_info['type'] == "a2a":
                        agent_mode = "A2A"
                
                workitem = WorkItem(
                    id=f"{str(uuid.uuid4())}",
                    reference_ids=reference_ids if prev_activities else [],
                    proc_inst_id=process_instance_data['proc_inst_id'],
                    proc_def_id=process_result_data['processDefinitionId'].lower(),
                    activity_id=activity.id,
                    activity_name=activity.name,
                    user_id=user_id,
                    status="TODO",
                    tool=activity.tool,
                    start_date=start_date,
                    due_date=due_date,
                    tenant_id=tenant_id,
                    assignees=assignees if assignees else [],
                    duration=activity.duration,
                    agent_mode=agent_mode,
                    description=activity.description,
                    agent_orch=activity.orchestration
                )
                workitem_dict = workitem.model_dump()
                workitem_dict["start_date"] = workitem.start_date.isoformat() if workitem.start_date else None
                workitem_dict["end_date"] = workitem.end_date.isoformat() if workitem.end_date else None
                workitem_dict["due_date"] = workitem.due_date.isoformat() if workitem.due_date else None


                supabase = supabase_client_var.get()
                if supabase is None:
                    raise Exception("Supabase client is not configured for this request")
                supabase.table('todolist').upsert(workitem_dict).execute()
    except Exception as e:
        print(f"[ERROR] upsert_todo_workitems: {str(e)}")
        raise HTTPException(status_code=404, detail=str(e)) from e


def upsert_workitem(workitem_data: dict, tenant_id: Optional[str] = None):
    try:
        supabase = supabase_client_var.get()
        if supabase is None:
            raise Exception("Supabase client is not configured for this request")
        
        if "start_date" in workitem_data and workitem_data["start_date"]:
            if not isinstance(workitem_data["start_date"], str):
                workitem_data["start_date"] = workitem_data["start_date"].isoformat()
        if "end_date" in workitem_data and workitem_data["end_date"]:
            if not isinstance(workitem_data["end_date"], str):
                workitem_data["end_date"] = workitem_data["end_date"].isoformat()
        if "due_date" in workitem_data and workitem_data["due_date"]:
            if not isinstance(workitem_data["due_date"], str):
                workitem_data["due_date"] = workitem_data["due_date"].isoformat()
        
        if not tenant_id:
            tenant_id = subdomain_var.get()
        workitem_data["tenant_id"] = tenant_id

        return supabase.table('todolist').upsert(workitem_data).execute()
    except Exception as e:
        raise HTTPException(status_code=404, detail=str(e)) from e


def delete_workitem(workitem_id: str, tenant_id: Optional[str] = None):
    try:
        supabase = supabase_client_var.get()
        if supabase is None:
            raise Exception("Supabase client is not configured for this request")
        
        if not tenant_id:
            tenant_id = subdomain_var.get()


        supabase.table('todolist').delete().eq('id', workitem_id).eq('tenant_id', tenant_id).execute()
    except Exception as e:
        raise HTTPException(status_code=404, detail=str(e)) from e


import json


class ChatMessage(BaseModel):
    name: Optional[str] = None
    role: Optional[str] = None
    email: Optional[str] = None
    image: Optional[str] = None
    content: Optional[str] = None
    timeStamp: Optional[int] = None
    jsonContent: Optional[Any] = None
    htmlContent: Optional[str] = None
    contentType: Optional[str] = None

class ChatItem(BaseModel):
    id: str
    uuid: str
    messages: Optional[ChatMessage] = None
    tenant_id: str


def fetch_chat_history(chat_room_id: str) -> List[ChatItem]:
    try:
        supabase = supabase_client_var.get()
        if supabase is None:
            raise Exception("Supabase client is not configured for this request")


        subdomain = subdomain_var.get()
        response = supabase.table("chats").select("*").eq('id', chat_room_id).eq('tenant_id', subdomain).execute()


        chatHistory = []
        for chat in response.data:
            chat.pop('jsonContent', None)
            chatHistory.append(ChatItem(**chat))
        return chatHistory
    except Exception as e:
        raise HTTPException(status_code=404, detail=str(e)) from e


def upsert_chat_message(chat_room_id: str, data: Any, is_system: bool, tenant_id: Optional[str] = None, is_agent: Optional[bool] = False) -> None:
    try:
        if is_agent:
            message = ChatMessage(
                name=data["name"],
                role="agent",
                content=data["content"],
                jsonContent=data["jsonData"] if "jsonData" in data else None,
                htmlContent=data["html"] if "html" in data else None,
                timeStamp=int(datetime.now(pytz.timezone('Asia/Seoul')).timestamp() * 1000),
            )
        else:
            if is_system:
                if isinstance(data, str):
                    json_data = json.loads(data)
                else:
                    json_data = data
                message = ChatMessage(
                    name="system",
                    role="system",
                    email="system@uengine.org",
                    image="",
                    content=json_data["description"],
                    contentType="html" if "html" in json_data else "text",
                    jsonContent=json_data["jsonData"] if "jsonData" in json_data else None,
                    htmlContent=json_data["html"] if "html" in json_data else None,
                    timeStamp=int(datetime.now(pytz.timezone('Asia/Seoul')).timestamp() * 1000)
                )
            else:
                if data["email"] == "external_customer":
                    name = "외부 고객"
                else:
                    user_info = fetch_user_info(data["email"])
                    name = user_info["username"]
                message = ChatMessage(
                    name=name,
                    role="user",
                    email=data["email"],
                    image="",
                    content=data["command"],
                    timeStamp=int(datetime.now(pytz.timezone('Asia/Seoul')).timestamp() * 1000)
                )

        if not tenant_id:
            tenant_id = subdomain_var.get()


        chat_item = ChatItem(
            id=chat_room_id,
            uuid=str(uuid.uuid4()),
            messages=message,
            tenant_id=tenant_id
        )
        chat_item_dict = chat_item.model_dump()


        supabase = supabase_client_var.get()
        if supabase is None:
            raise Exception("Supabase client is not configured for this request")


        supabase.table("chats").upsert(chat_item_dict).execute();
    except Exception as e:
        raise HTTPException(status_code=404, detail=str(e)) from e

def fetch_user_info(email: str) -> Dict[str, str]:
    try:
        supabase = supabase_client_var.get()
        if supabase is None:
            raise Exception("Supabase client is not configured for this request")
        
        response = supabase.table("users").select("*").eq('email', email).execute()
        
        if response.data and len(response.data) > 0:
            return response.data[0]
        else:
            response = supabase.table("users").select("*").eq('id', email).execute()
            if response.data and len(response.data) > 0:
                return response.data[0]
            else:
                raise HTTPException(status_code=404, detail="User not found")
    except Exception as e:
        raise HTTPException(status_code=500, detail=str(e))


def fetch_assignee_info(assignee_id: str) -> Dict[str, str]:
    """
    담당자 정보를 찾는 함수
    담당자가 유저인지 에이전트인지 판단하고 적절한 정보를 반환합니다.
    
    Args:
        assignee_id: 담당자 ID (이메일 또는 에이전트 ID)
    
    Returns:
        담당자 정보 딕셔너리
    """
    try:
        try:
            user_info = fetch_user_info(assignee_id)
            type = "user"
            if user_info.get("is_agent") == True:
                type = "agent"
                if user_info.get("url") is not None and user_info.get("url").strip() != "":
                    type = "a2a"
            return {
                "type": type,
                "id": user_info.get("id", assignee_id),
                "name": user_info.get("username", assignee_id),
                "email": user_info.get("email", assignee_id),
                "info": user_info
            }
        except HTTPException as user_error:
            if user_error.status_code == 500 or user_error.status_code == 404:
                return {
                    "type": "unknown",
                    "id": assignee_id,
                    "name": assignee_id,
                    "email": assignee_id,
                    "info": {}
                }
            else:
                raise user_error
    except Exception as e:
        return {
            "type": "error",
            "id": assignee_id,
            "name": assignee_id,
            "email": assignee_id,
            "info": {},
            "error": str(e)
        }


from langchain_openai import OpenAIEmbeddings
from langchain_community.vectorstores import SupabaseVectorStore


def get_vector_store():
    supabase = supabase_client_var.get()
    if supabase is None:
        raise Exception("Supabase client is not configured")
    
    embeddings = OpenAIEmbeddings(model="text-embedding-3-small", deployment="text-embedding-3-small")
    
    return SupabaseVectorStore(
        client=supabase,
        embedding=embeddings,
        table_name="documents",
        query_name="match_documents",
    )


def update_user_admin(input):
    try:
        user_id = input.get('user_id')
        user_info = input.get('user_info')
        supabase = supabase_client_var.get()
        
        if supabase is None:
            raise Exception("Supabase client is not configured for this request")
        
        response = supabase.auth.admin.update_user_by_id(user_id, user_info)
        return response


    except Exception as e:
        raise HTTPException(status_code=e.status, detail=str(e)) from e

def invite_user(input):
    try:
        supabase = supabase_client_var.get()
     
        email = input.get("email")
        is_admin = input.get("is_admin")

        tenant_id = input.get('tenant_id') if input.get('tenant_id') else subdomain_var.get()
        user_id = None
        response = None
        redirect_url = None

        if supabase is None:
            raise Exception("Supabase client is not configured for this request")
        
        try:
            is_user_exist = fetch_user_info(email)
        except HTTPException as e:
            is_user_exist = None
        
        if is_user_exist:
            user_id = is_user_exist['id']
        else:
            redirect_url = f"https://{tenant_id}.process-gpt.io/auth/initial-setting"
            response = supabase.auth.admin.invite_user_by_email(
                email,
                {
                    "redirect_to": redirect_url
                }
            )
            if response.user:
                user_id = response.user.id

        if user_id:
            supabase.table("users").insert({
                "id": user_id,
                "email": email,
                "username": email.split('@')[0],
                "role": 'user',
                "is_admin": is_admin,
                "tenant_id": tenant_id
            }).execute()
        
        return {
            "success": True,
            "message": f"Invitation sent to {email}",
            "redirect_url": redirect_url,
            "user_id": user_id
        }
        
    except Exception as e:
        print(f"Error inviting user: {e}")
        raise HTTPException(status_code=500, detail=f"Failed to invite user: {str(e)}") from e


def set_initial_info(input):
    try:
        supabase = supabase_client_var.get()
        
        user_id = input.get("user_id")
        user_name = input.get("user_name")
        password = input.get("password")
        tenant_id = subdomain_var.get()
        
        if supabase is None:
            raise Exception("Supabase client is not configured for this request")
        
        if not user_id:
            raise HTTPException(status_code=400, detail="User ID is required")
        
        if not password:
            raise HTTPException(status_code=400, detail="Password is required")
        
        # 관리자 권한으로 사용자 비밀번호 업데이트
        response = supabase.auth.admin.update_user_by_id(
            user_id,
            {
                "password": password
            }
        )
        
        print(f"Initial password set for user: {user_id}")
        print(f"Response: {response}")

        supabase.table("users").update({
            "username": user_name
        }).eq('id', user_id).eq('tenant_id', tenant_id).execute()
        
        return {
            "success": True,
            "message": "Initial setting has been completed successfully",
            "user_id": user_id
        }
        
    except Exception as e:
        print(f"Error setting initial password: {e}")
        raise HTTPException(status_code=500, detail=f"Failed to set initial password: {str(e)}") from e

def create_user(input):
    try:
        
        supabase = supabase_client_var.get()
     
        username = input.get("username")
        email = input.get("email")
        role = input.get("role")
        tenant_id = subdomain_var.get()

        if supabase is None:
            raise Exception("Supabase client is not configured for this request")
        
        try:
            is_user_exist = fetch_user_info(email)
        except HTTPException as e:
            is_user_exist = None
        
        if is_user_exist:
            supabase.table("users").insert({
                "id": is_user_exist["id"],
                "email": email,
                "username": username,
                "role": role,
                "tenant_id": tenant_id
            }).execute()
        else:
            response = supabase.auth.admin.create_user({
                "email": email,
                "username": username,
                "password": "000000",
                "email_confirm": True,
                "app_metadata": {
                    "tenant_id": tenant_id
                }
            })
            
            if response.user:
                supabase.table("users").insert({
                    "id": response.user.id,
                    "email": email,
                    "username": username,
                    "role": role,
                    "tenant_id": tenant_id
                }).execute()
                return response
            else:
                raise HTTPException(status_code=404, detail="User creation failed")
    except Exception as e:
        raise HTTPException(status_code=404, detail=str(e)) from e


def update_user(input):
    try:
        user_id = input.get('user_id')
        user_info = input.get('user_info')
        supabase = supabase_client_var.get()
        
        if supabase is None:
            raise Exception("Supabase client is not configured for this request")
        
        response = supabase.table("users").update(user_info).eq('id', user_id).execute()
        return response
    except Exception as e:
        raise HTTPException(status_code=404, detail=str(e)) from e


def fetch_user_info_by_uid(uid: str) -> Dict[str, str]:
    try:
        supabase = supabase_client_var.get()
        if supabase is None:
            raise Exception("Supabase client is not configured for this request")
        
        response = supabase.table("users").select("*").eq('id', uid).execute()
        if response.data and len(response.data) > 0:
            return response.data[0]
        else:
            raise HTTPException(status_code=404, detail="User not found")
    except Exception as e:
        raise HTTPException(status_code=404, detail=str(e)) from e


def check_tenant_owner(tenant_id: str, uid: str) -> bool:
    try:
        supabase = supabase_client_var.get()
        if supabase is None:
            raise Exception("Supabase client is not configured for this request")
        
        response = supabase.table("tenants").select("*").eq('id', tenant_id).eq('owner', uid).execute()
        if response.data:
            return True
        else:
            return False
    except Exception as e:
        raise HTTPException(status_code=404, detail=str(e)) from e



<|MERGE_RESOLUTION|>--- conflicted
+++ resolved
@@ -109,10 +109,6 @@
         # Procedure 호출
         # return supabase.rpc("insert_usage_from_payload", usage_data).execute()
         return supabase.rpc("insert_usage_from_payload", {"p_payload": usage_data}).execute()
-<<<<<<< HEAD
-
-=======
->>>>>>> 45161fee
     except Exception as e:
         raise HTTPException(status_code=500, detail=f"사용량 삽입 중 오류가 발생했습니다: {e}")
     
