import os
from supabase import create_client, Client
from pydantic import BaseModel, validator
from typing import Any, Dict, List, Optional
import uuid
from process_definition import ProcessDefinition, load_process_definition
import psycopg2
from psycopg2.extras import RealDictCursor
from fastapi import FastAPI, Request, HTTPException
from decimal import Decimal
from datetime import datetime
from contextvars import ContextVar

app = FastAPI()

db_config_var = ContextVar('db_config', default={})
supabase_client_var = ContextVar('supabase', default=None)

# url = "http://127.0.0.1:54321"
# key = "eyJhbGciOiJIUzI1NiIsInR5cCI6IkpXVCJ9.eyJpc3MiOiJzdXBhYmFzZS1kZW1vIiwicm9sZSI6ImFub24iLCJleHAiOjE5ODM4MTI5OTZ9.CRXP1A7WOeoJeXxjNni43kdQwgnWNReilDMblYTn_I0"
# supabase: Client = create_client(url, key)

# db_config = {
#     'dbname': 'postgres',
#     'user': 'postgres',
#     'password': 'postgres',
#     'host': '127.0.0.1',
#     'port': '54322'
# }

async def add_table_columns(request: Request):
    try:
        obj = await request.json()  # Request 객체를 통해 JSON 데이터 받아오기
        table_name = obj['tableName']
        columns = obj['tableColumns']

        db_config = db_config_var.get()
        connection = psycopg2.connect(**db_config)
        cursor = connection.cursor(cursor_factory=RealDictCursor)

        for column_name, column_type in columns.items():
            sql_query = f"""
DO $$
BEGIN
    IF NOT EXISTS (
        SELECT 1 
        FROM information_schema.columns 
        WHERE table_name='{table_name}' 
        AND column_name='{column_name}'
    ) THEN
        ALTER TABLE {table_name}
        ADD COLUMN {column_name} {column_type} null;
    END IF;
END $$;
"""
            cursor.execute(sql_query)
        
        connection.commit()
        return "Columns added"
    except Exception as e:
        print(f"An error occurred: {e}")

def load_sql_from_file(file_path):
    """Load SQL commands from a text file."""
    with open(file_path, 'r', encoding='utf-8') as file:  # UTF-8 인코딩으로 파일을 열기
        return file.read()

def create_default_tables():
    try:
        db_config = db_config_var.get()
        # Establish a connection to the database
        connection = psycopg2.connect(**db_config)
        cursor = connection.cursor(cursor_factory=RealDictCursor)
        
<<<<<<< HEAD
        sql_query = """
drop table if exists configuration CASCADE;
create table configuration (
  key text primary key,
  value jsonb
);
insert into configuration (key, value) values ('proc_map', '{"mega_proc_list":[{"id":1,"name":"휴가","major_proc_list":[{"id":0,"name":"휴가관리","sub_proc_list":[{"id":"vacation_request_process","name":"휴가 신청 프로세스"}]}]}]}');
insert into configuration (key, value) values ('organization', '{}');

drop table if exists public.proc_map_history CASCADE;
create table public.proc_map_history (
    value jsonb not null,
    created_at timestamp with time zone not null default now(),
    constraint proc_map_history_pkey primary key (created_at)
) tablespace pg_default;

create or replace function public.save_previous_proc_map()
RETURNS TRIGGER AS $$
BEGIN
    IF OLD.key = 'proc_map' THEN
        INSERT INTO public.proc_map_history(value, created_at)
        VALUES (OLD.value, now());
    END IF;
    RETURN NEW;
END;
$$ LANGUAGE plpgsql;

create or replace trigger trigger_save_previous_proc_map
BEFORE UPDATE ON configuration
FOR EACH ROW
WHEN (OLD.key = 'proc_map' AND NEW.value IS DISTINCT FROM OLD.value)
EXECUTE PROCEDURE public.save_previous_proc_map();

drop table if exists todolist CASCADE;
create table todolist (
    id uuid primary key,
    user_id text,
    proc_inst_id text,
    proc_def_id text,
    activity_id text,
    activity_name text,
    start_date timestamp,
    end_date timestamp,
    status text,
    description text,
    tool text
);

create view public.worklist as
select
  t.*,
  p.name as proc_inst_name
from
  todolist t
  join public.proc_inst p on t.proc_inst_id = p.id;

drop table if exists public.users CASCADE;
create table public.users (
    id uuid not null primary key,
    username text null,
    profile text null default '/src/assets/images/profile/defaultUser.png'::text,
    email text null,
    is_admin boolean not null default false,
    notifications jsonb null,
    role text null
);

create or replace function public.handle_new_user() 
returns trigger as $$
begin
    insert into public.users (id, email)
    values (new.id, new.email);
      return new;
end;
$$ language plpgsql security definer;

create or replace trigger on_auth_user_created
    after insert on auth.users
    for each row execute procedure public.handle_new_user();

create or replace function public.handle_delete_user() 
returns trigger as $$
begin
    delete from auth.users where id = old.id;
    return old;
end;
$$ language plpgsql security definer;

create or replace trigger on_public_user_deleted
    after delete on public.users
    for each row execute procedure public.handle_delete_user();

drop table if exists proc_def CASCADE;
create table proc_def (
  id text primary key,
  name text,
  definition jsonb,
  bpmn text
);

insert into proc_def (id, name, definition, bpmn)
values (
  'vacation_request_process', '휴가 신청 프로세스', '{"data":[{"name":"Name","type":"Text","description":"Namedescription"},{"name":"LeaveReason","type":"Text","description":"LeaveReasondescription"},{"name":"StartDate","type":"Date","description":"StartDatedescription"},{"name":"EndDate","type":"Date","description":"EndDatedescription"},{"name":"ManagerApproval","type":"Boolean","description":"ManagerApprovaldescription"},{"name":"HRNotification","type":"Boolean","description":"HRNotificationdescription"}],"roles":[{"name":"Employee","resolutionRule":"system"},{"name":"Manager","resolutionRule":"system"},{"name":"HR","resolutionRule":"system"}],"events":[{"id":"start_event","name":"start_event","role":"Employee","type":"StartEvent","description":"startevent"},{"id":"end_event","name":"end_event","role":"HR","type":"EndEvent","description":"endevent"}],"gateways":[],"sequences":[{"source":"start_event","target":"leave_request_activity","condition":""},{"source":"leave_request_activity","target":"manager_approval_activity","condition":""},{"source":"manager_approval_activity","target":"hr_notification_activity","condition":"ManagerApproval==true"},{"source":"hr_notification_activity","target":"end_event","condition":""}],"activities":[{"id":"leave_request_activity","name":"휴가신청서제출","role":"Employee","tool":"","type":"UserActivity","inputData":[{"argument":{"text":"이름"},"variable":{"name":"Name"},"direction":"IN"},{"argument":{"text":"휴가사유"},"variable":{"name":"LeaveReason"},"direction":"IN"},{"argument":{"text":"휴가시작일"},"variable":{"name":"StartDate"},"direction":"IN"},{"argument":{"text":"휴가복귀일"},"variable":{"name":"EndDate"},"direction":"IN"}],"outputData":[],"description":"휴가신청서제출description","instruction":"휴가신청서제출instruction"},{"id":"manager_approval_activity","name":"팀장승인","role":"Manager","tool":"","type":"UserActivity","inputData":[{"argument":{"text":"휴가승인여부"},"variable":{"name":"ManagerApproval"},"direction":"IN"}],"outputData":[],"description":"팀장승인description","instruction":"팀장승인instruction"},{"id":"hr_notification_activity","name":"인사팀통지","role":"HR","tool":"","type":"UserActivity","inputData":[{"argument":{"text":"휴가통지여부"},"variable":{"name":"HRNotification"},"direction":"IN"}],"outputData":[],"description":"인사팀통지description","instruction":"인사팀통지instruction"}],"description":"process.description","processDefinitionId":"vacation_request_process","processDefinitionName":"휴가신청프로세스"}', '<?xml version="1.0" encoding="UTF-8"?>
<bpmn:definitions xmlns:xsi="http://www.w3.org/2001/XMLSchema-instance" xmlns:bpmn="http://www.omg.org/spec/BPMN/20100524/MODEL" xmlns:bpmndi="http://www.omg.org/spec/BPMN/20100524/DI" xmlns:uengine="http://uengine" xmlns:dc="http://www.omg.org/spec/DD/20100524/DC" id="Definitions_vacation_request_process" targetNamespace="http://bpmn.io/schema/bpmn" exporter="Custom BPMN Modeler" exporterVersion="1.0">
  <bpmn:collaboration id="Collaboration_1">
    <bpmn:participant id="Participant" name="Participant" processRef="vacation_request_process" />
  </bpmn:collaboration>
  <bpmn:process id="vacation_request_process" isExecutable="true">
    <bpmn:extensionElements>
      <uengine:properties>
        <uengine:variable name="Name" type="Text" />
        <uengine:variable name="LeaveReason" type="Text" />
        <uengine:variable name="StartDate" type="Date" />
        <uengine:variable name="EndDate" type="Date" />
        <uengine:variable name="ManagerApproval" type="Boolean" />
        <uengine:variable name="HRNotification" type="Boolean" />
      </uengine:properties>
    </bpmn:extensionElements>
    <bpmn:laneSet id="LaneSet_1">
      <bpmn:lane id="Lane_0" name="Employee">
        <bpmn:flowNodeRef>leave_request_activity</bpmn:flowNodeRef>
      </bpmn:lane>
      <bpmn:lane id="Lane_1" name="Manager">
        <bpmn:flowNodeRef>manager_approval_activity</bpmn:flowNodeRef>
      </bpmn:lane>
      <bpmn:lane id="Lane_2" name="HR">
        <bpmn:flowNodeRef>hr_notification_activity</bpmn:flowNodeRef>
      </bpmn:lane>
    </bpmn:laneSet>
    <bpmn:sequenceFlow id="SequenceFlow_start_event_leave_request_activity" name="" sourceRef="start_event" targetRef="leave_request_activity">
      <bpmn:extensionElements>
        <uengine:properties>
          <uengine:json>{"condition":""}</uengine:json>
        </uengine:properties>
      </bpmn:extensionElements>
    </bpmn:sequenceFlow>
    <bpmn:sequenceFlow id="SequenceFlow_leave_request_activity_manager_approval_activity" name="" sourceRef="leave_request_activity" targetRef="manager_approval_activity">
      <bpmn:extensionElements>
        <uengine:properties>
          <uengine:json>{"condition":""}</uengine:json>
        </uengine:properties>
      </bpmn:extensionElements>
    </bpmn:sequenceFlow>
    <bpmn:sequenceFlow id="SequenceFlow_manager_approval_activity_hr_notification_activity" name="" sourceRef="manager_approval_activity" targetRef="hr_notification_activity">
      <bpmn:extensionElements>
        <uengine:properties>
          <uengine:json>{"condition":"ManagerApproval == true"}</uengine:json>
        </uengine:properties>
      </bpmn:extensionElements>
    </bpmn:sequenceFlow>
    <bpmn:sequenceFlow id="SequenceFlow_hr_notification_activity_end_event" name="" sourceRef="hr_notification_activity" targetRef="end_event">
      <bpmn:extensionElements>
        <uengine:properties>
          <uengine:json>{"condition":""}</uengine:json>
        </uengine:properties>
      </bpmn:extensionElements>
    </bpmn:sequenceFlow>
    <bpmn:startEvent id="start_event" name="Start Event" />
    <bpmn:endEvent id="end_event" name="End Event" />
    <bpmn:userTask id="leave_request_activity" name="휴가 신청서 제출" $type="bpmn:UserTask">
      <bpmn:extensionElements>
        <uengine:properties>
          <uengine:json>{"parameters":[{"argument":{"text":"이름"},"variable":{"name":"Name"},"direction":"IN"},{"argument":{"text":"휴가 사유"},"variable":{"name":"LeaveReason"},"direction":"IN"},{"argument":{"text":"휴가 시작일"},"variable":{"name":"StartDate"},"direction":"IN"},{"argument":{"text":"휴가 복귀일"},"variable":{"name":"EndDate"},"direction":"IN"}]}</uengine:json>
        </uengine:properties>
      </bpmn:extensionElements>
      <bpmn:incoming>SequenceFlow_start_event_leave_request_activity</bpmn:incoming>
      <bpmn:outgoing>SequenceFlow_leave_request_activity_manager_approval_activity</bpmn:outgoing>
    </bpmn:userTask>
    <bpmn:userTask id="manager_approval_activity" name="팀장 승인" $type="bpmn:UserTask">
      <bpmn:extensionElements>
        <uengine:properties>
          <uengine:json>{"parameters":[{"argument":{"text":"휴가 승인 여부"},"variable":{"name":"ManagerApproval"},"direction":"IN"}]}</uengine:json>
        </uengine:properties>
      </bpmn:extensionElements>
      <bpmn:incoming>SequenceFlow_leave_request_activity_manager_approval_activity</bpmn:incoming>
      <bpmn:outgoing>SequenceFlow_manager_approval_activity_hr_notification_activity</bpmn:outgoing>
    </bpmn:userTask>
    <bpmn:userTask id="hr_notification_activity" name="인사팀 통지" $type="bpmn:UserTask">
      <bpmn:extensionElements>
        <uengine:properties>
          <uengine:json>{"parameters":[{"argument":{"text":"휴가 통지 여부"},"variable":{"name":"HRNotification"},"direction":"IN"}]}</uengine:json>
        </uengine:properties>
      </bpmn:extensionElements>
      <bpmn:incoming>SequenceFlow_manager_approval_activity_hr_notification_activity</bpmn:incoming>
      <bpmn:outgoing>SequenceFlow_hr_notification_activity_end_event</bpmn:outgoing>
    </bpmn:userTask>
  </bpmn:process>
  <bpmndi:BPMNDiagram id="BPMNDiagram_1">
    <bpmndi:BPMNPlane id="BPMNPlane_1" bpmnElement="Collaboration_1">
      <bpmndi:BPMNShape id="Participant_1" bpmnElement="Participant">
        <dc:Bounds x="70" y="100" width="780" height="300" />
      </bpmndi:BPMNShape>
      <bpmndi:BPMNShape id="BPMNShape_2" bpmnElement="Lane_2" isHorizontal="true">
        <dc:Bounds x="100" y="300" width="750" height="100" />
      </bpmndi:BPMNShape>
      <bpmndi:BPMNShape id="BPMNShape_1" bpmnElement="Lane_1" isHorizontal="true">
        <dc:Bounds x="100" y="200" width="750" height="100" />
      </bpmndi:BPMNShape>
      <bpmndi:BPMNShape id="BPMNShape_0" bpmnElement="Lane_0" isHorizontal="true">
        <dc:Bounds x="100" y="100" width="750" height="100" />
      </bpmndi:BPMNShape>
      <bpmndi:BPMNShape id="Shape_start_event" bpmnElement="start_event">
        <dc:Bounds x="160" y="133" width="34" height="34" />
        <bpmndi:BPMNLabel>
          <dc:Bounds x="145" y="173" width="64" height="14" />
        </bpmndi:BPMNLabel>
      </bpmndi:BPMNShape>
      <bpmndi:BPMNShape id="Shape_end_event" bpmnElement="end_event">
        <dc:Bounds x="750" y="333" width="34" height="34" />
        <bpmndi:BPMNLabel>
          <dc:Bounds x="735" y="373" width="64" height="14" />
        </bpmndi:BPMNLabel>
      </bpmndi:BPMNShape>
      <bpmndi:BPMNShape id="BPMNShape_leave_request_activity" bpmnElement="leave_request_activity">
        <dc:Bounds x="240" y="110" width="100" height="80" />
        <bpmndi:BPMNLabel />
      </bpmndi:BPMNShape>
      <bpmndi:BPMNShape id="BPMNShape_manager_approval_activity" bpmnElement="manager_approval_activity">
        <dc:Bounds x="400" y="210" width="100" height="80" />
        <bpmndi:BPMNLabel />
      </bpmndi:BPMNShape>
      <bpmndi:BPMNShape id="BPMNShape_hr_notification_activity" bpmnElement="hr_notification_activity">
        <dc:Bounds x="560" y="310" width="100" height="80" />
        <bpmndi:BPMNLabel />
      </bpmndi:BPMNShape>
      <bpmndi:BPMNEdge id="BPMNEdge_start_event_leave_request_activity" bpmnElement="SequenceFlow_start_event_leave_request_activity">
        <di:waypoint xmlns:di="http://www.omg.org/spec/DD/20100524/DI" x="194" y="150" />
        <di:waypoint xmlns:di="http://www.omg.org/spec/DD/20100524/DI" x="240" y="150" />
      </bpmndi:BPMNEdge>
      <bpmndi:BPMNEdge id="BPMNEdge_leave_request_activity_manager_approval_activity" bpmnElement="SequenceFlow_leave_request_activity_manager_approval_activity">
        <di:waypoint xmlns:di="http://www.omg.org/spec/DD/20100524/DI" x="340" y="150" />
        <di:waypoint xmlns:di="http://www.omg.org/spec/DD/20100524/DI" x="365" y="150" />
        <di:waypoint xmlns:di="http://www.omg.org/spec/DD/20100524/DI" x="365" y="250" />
        <di:waypoint xmlns:di="http://www.omg.org/spec/DD/20100524/DI" x="400" y="250" />
        <di:waypoint xmlns:di="http://www.omg.org/spec/DD/20100524/DI" x="400" y="250" />
      </bpmndi:BPMNEdge>
      <bpmndi:BPMNEdge id="BPMNEdge_manager_approval_activity_hr_notification_activity" bpmnElement="SequenceFlow_manager_approval_activity_hr_notification_activity">
        <di:waypoint xmlns:di="http://www.omg.org/spec/DD/20100524/DI" x="500" y="250" />
        <di:waypoint xmlns:di="http://www.omg.org/spec/DD/20100524/DI" x="525" y="250" />
        <di:waypoint xmlns:di="http://www.omg.org/spec/DD/20100524/DI" x="525" y="350" />
        <di:waypoint xmlns:di="http://www.omg.org/spec/DD/20100524/DI" x="560" y="350" />
        <di:waypoint xmlns:di="http://www.omg.org/spec/DD/20100524/DI" x="560" y="350" />
      </bpmndi:BPMNEdge>
      <bpmndi:BPMNEdge id="BPMNEdge_hr_notification_activity_end_event" bpmnElement="SequenceFlow_hr_notification_activity_end_event">
        <di:waypoint xmlns:di="http://www.omg.org/spec/DD/20100524/DI" x="660" y="350" />
        <di:waypoint xmlns:di="http://www.omg.org/spec/DD/20100524/DI" x="750" y="350" />
      </bpmndi:BPMNEdge>
    </bpmndi:BPMNPlane>
  </bpmndi:BPMNDiagram>
</bpmn:definitions>
');

ALTER TABLE proc_def ENABLE ROW LEVEL SECURITY;

CREATE POLICY "Enable insert for authenticated users only" ON "public"."proc_def"
AS PERMISSIVE FOR INSERT
TO authenticated
WITH CHECK ((EXISTS ( SELECT 1 FROM users WHERE ((users.id = auth.uid()) AND (users.is_admin = true)))));

CREATE POLICY "Enable read access for all users" ON "public"."proc_def"
AS PERMISSIVE FOR SELECT
TO public
USING (true);

drop table if exists proc_inst CASCADE;
create table
  public.proc_inst (
    id text not null,
    name text null,
    user_ids text[] null,
    agent_messages jsonb null,
    status text null,
    variables_data text null,
    constraint proc_inst_pkey primary key (id)
  ) tablespace pg_default;

drop table if exists public.chats CASCADE;
create table public.chats (
    uuid text not null,
    id text not null,
    messages jsonb null,
    constraint chats_pkey primary key (uuid)
) tablespace pg_default;

drop table if exists public.calendar CASCADE;
create table public.calendar (
  uid text not null,
  data jsonb null,
  constraint calendar_pkey primary key (uid)
) tablespace pg_default;

drop table if exists public.chat_rooms CASCADE;
create table public.chat_rooms (
  id text not null,
  participants jsonb not null,
  message jsonb null,
  name text null,
  constraint chat_rooms_pkey primary key (id)
) tablespace pg_default;

create view
  public.chat_room_chats as
select
  cr.id,
  cr.name,
  cr.participants,
  c.uuid,
  c.messages
from
  chat_rooms cr
  join chats c on cr.id = c.id;

drop table if exists public.proc_def_arcv CASCADE;
create table
  public.proc_def_arcv (
    arcv_id text not null,
    proc_def_id text not null,
    version text not null,
    snapshot text null,
    "timeStamp" timestamp without time zone null default current_timestamp,
    diff text null,
    message text null,
    constraint proc_def_arcv_pkey primary key (arcv_id)
  ) tablespace pg_default;

drop table if exists public.lock CASCADE;
create table
  public.lock (
    id text not null,
    user_id text null,
    constraint lock_pkey primary key (id)
  ) tablespace pg_default;

drop table if exists form_def CASCADE;
create table form_def (
  id text primary key,
  html text not null
) tablespace pg_default;
"""

=======
        # Load SQL from file
        sql_query = load_sql_from_file('sql.txt')
        
>>>>>>> eef86ad9
        cursor.execute(sql_query)
        connection.commit()
        
        return "Tables created successfully."
    except Exception as e:
        print(f"An error occurred: {e}")
    finally:
        if connection:
            connection.close()


async def update_db_settings(subdomain):
    try:
        if subdomain and "localhost" not in subdomain:
            supabase: Client = create_client('https://qivmgbtrzgnjcpyynpam.supabase.co', 'eyJhbGciOiJIUzI1NiIsInR5cCI6IkpXVCJ9.eyJpc3MiOiJzdXBhYmFzZSIsInJlZiI6InFpdm1nYnRyemduamNweXlucGFtIiwicm9sZSI6InNlcnZpY2Vfcm9sZSIsImlhdCI6MTcxNTU4ODc3NSwiZXhwIjoyMDMxMTY0Nzc1fQ.z8LIo50hs1gWcerWxx1dhjri-DMoDw9z0luba_Ap4cI')
            response = supabase.table("tenant_def").select("*").eq('id', subdomain).execute()

            if response.data:
                data = response.data[0]
                supabase: Client = create_client(data['url'], data['secret'])
                supabase_client_var.set(supabase)
                db_config = {
                    'dbname': data['dbname'],
                    'user': data['user'],
                    'password': data['pw'],
                    'host': data['host'],
                    'port': data['port']
                }
                db_config_var.set(db_config)
        else:
            supabase: Client = create_client('http://127.0.0.1:54321', 'eyJhbGciOiJIUzI1NiIsInR5cCI6IkpXVCJ9.eyJpc3MiOiJzdXBhYmFzZS1kZW1vIiwicm9sZSI6ImFub24iLCJleHAiOjE5ODM4MTI5OTZ9.CRXP1A7WOeoJeXxjNni43kdQwgnWNReilDMblYTn_I0')
            supabase_client_var.set(supabase)
            db_config = {
                'dbname': 'postgres',
                'user': 'postgres',
                'password': 'postgres',
                'host': '127.0.0.1',
                'port': '54322'
            }
            db_config_var.set(db_config)
       
    except Exception as e:
        print(f"An error occurred: {e}")


def execute_sql(sql_query):
    """
    Connects to a PostgreSQL database and executes the given SQL query.
    
    Args:
        sql_query (str): The SQL query to execute.
        
    Returns:
        list: A list of dictionaries representing the rows returned by the query.
    """
    
    try:
        db_config = db_config_var.get()
        # Establish a connection to the database
        connection = psycopg2.connect(**db_config)
        cursor = connection.cursor(cursor_factory=RealDictCursor)
        
        # Execute the SQL query
        cursor.execute(sql_query)
        
        # If the query was a SELECT statement, fetch the results
        if sql_query.strip().upper().startswith("SELECT"):
            result = cursor.fetchall()
        else:
            # Commit the transaction if the query modified the database
            connection.commit()
            result = "Table Created"
        
        return result
    
    except Exception as e:
        return(f"An error occurred while executing the SQL query: {e}")
    
    finally:
        # Close the cursor and connection to clean up

        if connection:
            connection.close()

def fetch_all_process_definitions():
    try:
        db_config = db_config_var.get()
        # Establish a connection to the database
        connection = psycopg2.connect(**db_config)
        cursor = connection.cursor(cursor_factory=RealDictCursor)
        
        # Execute the SQL query to fetch all process definition
        cursor.execute("SELECT definition FROM proc_def")
        
        # Fetch all rows
        rows = cursor.fetchall()
        
        # Extract the definitions from the rows
        process_definitions = [row['definition'] for row in rows]
        
        return process_definitions
    
    except Exception as e:
        raise HTTPException(status_code=500, detail=f"An error occurred while fetching process definitions: {e}")
    
    finally:
        # Close the cursor and connection to clean up
        if connection:
            connection.close()

def fetch_all_process_definition_ids():
    try:
        db_config = db_config_var.get()
        # Establish a connection to the database
        connection = psycopg2.connect(**db_config)
        cursor = connection.cursor(cursor_factory=RealDictCursor)
        
        # Execute the SQL query to fetch all process definition ids
        cursor.execute("SELECT id FROM proc_def")
        
        # Fetch all rows
        rows = cursor.fetchall()
        
        # Extract the ids from the rows
        process_definition_ids = [row['id'] for row in rows]
        
        return process_definition_ids
    
    except Exception as e:
        raise HTTPException(status_code=500, detail=f"An error occurred while fetching process definition ids: {e}")
    
    finally:
        # Close the cursor and connection to clean up
        if connection:
            connection.close()

def generate_create_statement_for_table(table_name):
    """
    Generates a CREATE TABLE statement for the given table name by fetching its current schema.
    
    Args:
        table_name (str): The name of the table for which to generate the CREATE statement.
        
    Returns:
        str: A CREATE TABLE statement as a string, or an error message if the operation fails.
    """
    
    try:
        db_config = db_config_var.get()
        # Establish a connection to the database
        connection = psycopg2.connect(**db_config)
        cursor = connection.cursor()
        
        # Fetch the table schema
        cursor.execute(f"SELECT column_name, data_type, character_maximum_length FROM information_schema.columns WHERE table_name = '{table_name}'")
        columns = cursor.fetchall()
        
        if not columns:
            return f"No existing table"
        
        # Generate the CREATE TABLE statement
        create_statement = f"CREATE TABLE {table_name} (\n"
        for column in columns:
            column_name, data_type, max_length = column
            column_def = f"{column_name} {data_type}"
            if max_length:
                column_def += f"({max_length})"
            create_statement += f"    {column_def},\n"
        
        # Remove the last comma and add the closing parenthesis
        create_statement = create_statement.rstrip(',\n') + "\n);"
        
        return create_statement
    
    except Exception as e:
        return(f"An error occurred while generating CREATE statement for table {table_name}: {e}")
    
    finally:
        # Close the cursor and connection to clean up
        if connection:
            connection.close()

def fetch_process_definition(def_id):
    """
    Fetches the process definition from the 'proc_def' table based on the given definition ID.
    
    Args:
        def_id (str): The ID of the process definition to fetch.
    
    Returns:
        dict: The process definition as a JSON object if found, else None.
    """
    supabase = supabase_client_var.get()
    if supabase is None:
        raise Exception("Supabase client is not configured for this request")
    
    response = supabase.table('proc_def').select('*').eq('id', def_id.lower()).execute()
    
    # Check if the response contains data
    if response.data:
        # Assuming the first match is the desired one since ID should be unique
        process_definition = response.data[0].get('definition', None)
        return process_definition
    else:
        raise ValueError(f"No process definition found with ID {def_id}")
        

class ProcessInstance(BaseModel):
    proc_inst_id: str
    proc_inst_name: str
    role_bindings: Optional[List[Dict[str, str]]] = []
    current_activity_ids: List[str] = []
    current_user_ids: List[str] = []
    process_definition: ProcessDefinition = None  # Add a reference to ProcessDefinition

    class Config:
        extra = "allow"

    def __init__(self, **data):
        super().__init__(**data)
        def_id = self.get_def_id()
        self.process_definition = load_process_definition(fetch_process_definition(def_id))  # Load ProcessDefinition

    def get_def_id(self):
        # inst_id 예시: "company_entrance.123e4567-e89b-12d3-a456-426614174000"
        # 여기서 "company_entrance"가 프로세스 정의 ID입니다.
        return self.proc_inst_id.split(".")[0]

    def get_data(self):
        # Return all process variable values as a map
        variable_map = {}
        for variable in self.process_definition.data:
            variable_name = variable.name
            variable_map[variable_name] = getattr(self, variable_name, None)
        return variable_map

class InstanceItem(BaseModel):
    id: str
    name: Optional[str] = None
    status: Optional[str] = None
    variables_data: Optional[str] = None
    user_ids: Optional[List[str]] = None
    
class WorkItem(BaseModel):
    id: str
    user_id: Optional[str]
    proc_inst_id: Optional[str] = None
    proc_def_id: Optional[str] = None
    activity_id: str
    activity_name: str 
    start_date: Optional[datetime] = None
    end_date: Optional[datetime] = None
    status: str
    description: Optional[str] = None
    tool: Optional[str] = None
    
    @validator('start_date', 'end_date', pre=True)
    def parse_datetime(cls, value):
        if isinstance(value, str):
            try:
                return datetime.fromisoformat(value)
            except ValueError:
                return datetime.strptime(value, "%Y-%m-%d %H:%M:%S")
        return value

    class Config:
        json_encoders = {
            datetime: lambda dt: dt.strftime("%Y-%m-%d %H:%M:%S")
        }

def fetch_and_apply_system_data_sources(process_instance: ProcessInstance) -> None:
    # 프로세스 정의에서 데이터스가 'system'인 변수를 처리
    for variable in process_instance.process_definition.data:
        if variable.dataSource and variable.dataSource.type == 'database':
            sql_query = variable.dataSource.sql
            if sql_query:
                # SQL리 실행
                result = execute_sql(sql_query)
                if result:
                    #리 결과를 프로세스 인스턴스 데이터에 추가
                    setattr(process_instance, variable.name, result[0]['result'])

    return process_instance

def fetch_process_instance(full_id: str) -> Optional[ProcessInstance]:
    process_name = full_id.split('.')[0]  # Extract only the process definition name

    if not full_id:
        raise HTTPException(status_code=404, detail="Instance Id should be provided")

    supabase = supabase_client_var.get()
    if supabase is None:
        raise Exception("Supabase client is not configured for this request")
    
    response = supabase.table(process_name).select("*").eq('proc_inst_id', full_id).execute()
    
    if response.data:
        process_instance_data = response.data[0]
        # Apply system data sources
        process_instance = ProcessInstance(**process_instance_data)
        process_instance = fetch_and_apply_system_data_sources(process_instance)
        # Convert the dictionary to a ProcessInstance object
        return process_instance
    else:
        return None

def upsert_process_instance(process_instance: ProcessInstance) -> (bool, ProcessInstance):
    process_name = process_instance.proc_inst_id.split('.')[0]  # Extract the process definition name
    if 'END_PROCESS' in process_instance.current_activity_ids or 'endEvent' in process_instance.current_activity_ids:
        process_instance.current_activity_ids = []
        status = 'COMPLETED'
    else:
        status = 'RUNNING'
    process_instance_data = process_instance.dict(exclude={'process_definition'})  # Convert Pydantic model to dict
    process_instance_data = convert_decimal(process_instance_data)

    try:
        # Fetch existing columns from the table
        existing_columns = fetch_table_columns(process_name.lower())

        # Filter out non-existing columns
        filtered_data = {key.lower(): value for key, value in process_instance_data.items() if key.lower() in existing_columns}
        
        keys_to_exclude = {'proc_inst_id', 'proc_inst_name', 'role_bindings', 'current_activity_ids', 'current_user_ids'}
        variables_data = {key: value for key, value in filtered_data.items() if key not in keys_to_exclude}
        variables_data_json = json.dumps(variables_data, ensure_ascii=False)

        supabase = supabase_client_var.get()
        if supabase is None:
            raise Exception("Supabase client is not configured for this request")
        
        supabase.table('proc_inst').upsert({
            'id': process_instance.proc_inst_id,
            'name': process_instance.proc_inst_name,
            'user_ids': process_instance.current_user_ids,
            'status': status,
            'variables_data': variables_data_json
        }).execute()
        # Upsert the filtered data into the table
        response = supabase.table(process_name.lower()).upsert(filtered_data).execute()
        success = bool(response.data)
        return success, process_instance
    except Exception as e:
        raise HTTPException(status_code=404, detail=str(e)) from e

def fetch_table_columns(table_name: str) -> List[str]:
    """
    Fetches the column names of a given table from the database.
    
    Args:
        table_name (str): The name of the table to fetch columns from.
    
    Returns:
        List[str]: A list of column names.
    """
    try:
        db_config = db_config_var.get()
        connection = psycopg2.connect(**db_config)
        cursor = connection.cursor()
        cursor.execute(f"SELECT column_name FROM information_schema.columns WHERE table_name = '{table_name}'")
        columns = cursor.fetchall()
        return [column[0] for column in columns]
    except Exception as e:
        raise HTTPException(status_code=500, detail=f"Failed to fetch columns for table {table_name}: {e}")
    finally:
        if connection:
            connection.close()

def convert_decimal(data):
    for key, value in data.items():
        if isinstance(value, Decimal):
            data[key] = float(value)

    return data

def fetch_organization_chart():
    supabase = supabase_client_var.get()
    if supabase is None:
        raise Exception("Supabase client is not configured for this request")
    
    response = supabase.table("configuration").select("*").eq('key', 'organization').execute()
    
    # Check if the response contains data
    if response.data:
        # Assuming the first match is the desired one since ID should be unique
        value = response.data[0].get('value', None)
        organization_chart = value.get('chart', None)
        return organization_chart
    else:
        return None

def fetch_process_instance_list(user_id: str) -> Optional[List[InstanceItem]]:
    supabase = supabase_client_var.get()
    if supabase is None:
        raise Exception("Supabase client is not configured for this request")
    
    response = supabase.table('proc_inst').select("*").filter('user_ids', 'cs', '{' + user_id + '}').execute()
    if response.data:
        return [InstanceItem(**item) for item in response.data]
    else:
        return None

def fetch_todolist_by_user_id(user_id: str) -> Optional[List[WorkItem]]:
    supabase = supabase_client_var.get()
    if supabase is None:
        raise Exception("Supabase client is not configured for this request")
    
    response = supabase.table('todolist').select("*").eq('user_id', user_id).execute()
    if response.data:
        return [WorkItem(**item) for item in response.data]
    else:
        return None

def fetch_todolist_by_proc_inst_id(proc_inst_id: str) -> Optional[List[WorkItem]]:
    supabase = supabase_client_var.get()
    if supabase is None:
        raise Exception("Supabase client is not configured for this request")
    
    response = supabase.table('todolist').select("*").eq('proc_inst_id', proc_inst_id).execute()
    if response.data:
        return [WorkItem(**item) for item in response.data]
    else:
        return None

def fetch_workitem_by_proc_inst_and_activity(proc_inst_id: str, activity_id: str) -> Optional[WorkItem]:
    supabase = supabase_client_var.get()
    if supabase is None:
        raise Exception("Supabase client is not configured for this request")
    
    response = supabase.table('todolist').select("*").eq('proc_inst_id', proc_inst_id).eq('activity_id', activity_id).execute()
    if response.data:
        return WorkItem(**response.data[0])
    else:
        return None

# todolist 업데이트
def upsert_completed_workitem(prcess_instance_data, process_result_data, process_definition):
    if not process_result_data['completedActivities']:
        return
    
    if process_result_data['instanceId'] != "new":
        workitem = fetch_workitem_by_proc_inst_and_activity(prcess_instance_data['proc_inst_id'], process_result_data['completedActivities'][0]['completedActivityId'])
        workitem.status = process_result_data['completedActivities'][0]['result']
        workitem.end_date = datetime.now()
    else:
        activity = process_definition.find_activity_by_id(process_result_data['completedActivities'][0]['completedActivityId'])
        workitem = WorkItem(
            id=f"{str(uuid.uuid4())}",
            proc_inst_id=prcess_instance_data['proc_inst_id'],
            proc_def_id=process_result_data['processDefinitionId'],
            activity_id=process_result_data['completedActivities'][0]['completedActivityId'],
            activity_name=activity.name,
            user_id=process_result_data['completedActivities'][0]['completedUserEmail'],
            status=process_result_data['completedActivities'][0]['result'],
            start_date=datetime.now(),
            end_date=datetime.now()
        )

    try:
        workitem_dict = workitem.dict()
        workitem_dict["start_date"] = workitem.start_date.isoformat() if workitem.start_date else None
        workitem_dict["end_date"] = workitem.end_date.isoformat() if workitem.end_date else None

        supabase = supabase_client_var.get()
        if supabase is None:
            raise Exception("Supabase client is not configured for this request")
        
        supabase.table('todolist').upsert(workitem_dict).execute()
    except Exception as e:
        raise HTTPException(status_code=404, detail=str(e)) from e


def upsert_next_workitems(process_instance_data, process_result_data, process_definition) -> List[WorkItem]:
    workitems = []
    for activity_data in process_result_data['nextActivities']:
        if activity_data['nextActivityId'] in ["END_PROCESS", "endEvent"]:
            continue
        
        workitem = fetch_workitem_by_proc_inst_and_activity(process_instance_data['proc_inst_id'], activity_data['nextActivityId'])
        if workitem:
            workitem.status = activity_data['result']
            workitem.end_date = datetime.now()
        else:
            activity = process_definition.find_activity_by_id(activity_data['nextActivityId'])
            workitem = WorkItem(
                id=str(uuid.uuid4()),
                proc_inst_id=process_instance_data['proc_inst_id'],
                proc_def_id=process_result_data['processDefinitionId'].lower(),
                activity_id=activity.id,
                activity_name=activity.name,
                user_id=activity_data['nextUserEmail'],
                status=activity_data['result'],
                start_date=datetime.now(),
                tool=activity.tool
            )
        
        try:
            workitem_dict = workitem.dict()
            workitem_dict["start_date"] = workitem.start_date.isoformat() if workitem.start_date else None
            workitem_dict["end_date"] = workitem.end_date.isoformat() if workitem.end_date else None

            supabase = supabase_client_var.get()
            if supabase is None:
                raise Exception("Supabase client is not configured for this request")
            
            supabase.table('todolist').upsert(workitem_dict).execute()
            workitems.append(workitem)
        except Exception as e:
            raise HTTPException(status_code=404, detail=str(e)) from e

    return workitems


import json

class ChatMessage(BaseModel):
    name: Optional[str] = None
    role: Optional[str] = None
    email: Optional[str] = None
    image: Optional[str] = None
    content: Optional[str] = None
    timeStamp: Optional[datetime] = None

class ChatItem(BaseModel):
    id: str
    uuid: str
    messages: Optional[ChatMessage] = None

def fetch_chat_history(chat_room_id: str) -> List[ChatItem]:
    supabase = supabase_client_var.get()
    if supabase is None:
        raise Exception("Supabase client is not configured for this request")
    response = supabase.table("chats").select("*").eq('id', chat_room_id).execute()
    chatHistory = []
    for chat in response.data:
        chat.pop('jsonContent', None)
        chatHistory.append(ChatItem(**chat))
    return chatHistory

def upsert_chat_message(chat_room_id: str, data: Any, is_system: bool) -> None:
    try:
        if is_system:
            json_data = json.loads(data)
            message = ChatMessage(
                name="system",
                role="system",
                email="system@uengine.org",
                image="",
                content=json_data["description"],
                timeStamp=datetime.now()
            )
        else:
            user_info = fetch_user_info(data["email"])
            message = ChatMessage(
                name=user_info["username"],
                role="user",
                email=data["email"],
                image="",
                content=data["command"],
                timeStamp=datetime.now()
            )
        message.timeStamp = message.timeStamp.isoformat() if message.timeStamp else None        
        chat_item = ChatItem(
            id=chat_room_id,
            uuid=str(uuid.uuid4()),
            messages=message
        )
        chat_item_dict = chat_item.dict()
        supabase = supabase_client_var.get()
        if supabase is None:
            raise Exception("Supabase client is not configured for this request")
        supabase.table("chats").upsert(chat_item_dict).execute();
    except Exception as e:
        raise HTTPException(status_code=404, detail=str(e)) from e


import jwt

def parse_token(request: Request) -> Dict[str, str]:
    if request.headers:
        auth_header = request.headers.get('Authorization')
        if auth_header:
            token = auth_header.split(" ")[1]
            try:
                payload = jwt.decode(token, options={"verify_signature": False})
                return payload
            except jwt.ExpiredSignatureError:
                raise HTTPException(status_code=401, detail="Token expired")
            except jwt.InvalidTokenError:
                raise HTTPException(status_code=401, detail="Invalid token")
        else:
            return None
    else:
        return None

def fetch_user_info(email: str) -> Dict[str, str]:
    supabase = supabase_client_var.get()
    if supabase is None:
        raise Exception("Supabase client is not configured for this request")
    response = supabase.table("users").select("*").eq('email', email).execute()
    return response.data[0]<|MERGE_RESOLUTION|>--- conflicted
+++ resolved
@@ -72,352 +72,9 @@
         connection = psycopg2.connect(**db_config)
         cursor = connection.cursor(cursor_factory=RealDictCursor)
         
-<<<<<<< HEAD
-        sql_query = """
-drop table if exists configuration CASCADE;
-create table configuration (
-  key text primary key,
-  value jsonb
-);
-insert into configuration (key, value) values ('proc_map', '{"mega_proc_list":[{"id":1,"name":"휴가","major_proc_list":[{"id":0,"name":"휴가관리","sub_proc_list":[{"id":"vacation_request_process","name":"휴가 신청 프로세스"}]}]}]}');
-insert into configuration (key, value) values ('organization', '{}');
-
-drop table if exists public.proc_map_history CASCADE;
-create table public.proc_map_history (
-    value jsonb not null,
-    created_at timestamp with time zone not null default now(),
-    constraint proc_map_history_pkey primary key (created_at)
-) tablespace pg_default;
-
-create or replace function public.save_previous_proc_map()
-RETURNS TRIGGER AS $$
-BEGIN
-    IF OLD.key = 'proc_map' THEN
-        INSERT INTO public.proc_map_history(value, created_at)
-        VALUES (OLD.value, now());
-    END IF;
-    RETURN NEW;
-END;
-$$ LANGUAGE plpgsql;
-
-create or replace trigger trigger_save_previous_proc_map
-BEFORE UPDATE ON configuration
-FOR EACH ROW
-WHEN (OLD.key = 'proc_map' AND NEW.value IS DISTINCT FROM OLD.value)
-EXECUTE PROCEDURE public.save_previous_proc_map();
-
-drop table if exists todolist CASCADE;
-create table todolist (
-    id uuid primary key,
-    user_id text,
-    proc_inst_id text,
-    proc_def_id text,
-    activity_id text,
-    activity_name text,
-    start_date timestamp,
-    end_date timestamp,
-    status text,
-    description text,
-    tool text
-);
-
-create view public.worklist as
-select
-  t.*,
-  p.name as proc_inst_name
-from
-  todolist t
-  join public.proc_inst p on t.proc_inst_id = p.id;
-
-drop table if exists public.users CASCADE;
-create table public.users (
-    id uuid not null primary key,
-    username text null,
-    profile text null default '/src/assets/images/profile/defaultUser.png'::text,
-    email text null,
-    is_admin boolean not null default false,
-    notifications jsonb null,
-    role text null
-);
-
-create or replace function public.handle_new_user() 
-returns trigger as $$
-begin
-    insert into public.users (id, email)
-    values (new.id, new.email);
-      return new;
-end;
-$$ language plpgsql security definer;
-
-create or replace trigger on_auth_user_created
-    after insert on auth.users
-    for each row execute procedure public.handle_new_user();
-
-create or replace function public.handle_delete_user() 
-returns trigger as $$
-begin
-    delete from auth.users where id = old.id;
-    return old;
-end;
-$$ language plpgsql security definer;
-
-create or replace trigger on_public_user_deleted
-    after delete on public.users
-    for each row execute procedure public.handle_delete_user();
-
-drop table if exists proc_def CASCADE;
-create table proc_def (
-  id text primary key,
-  name text,
-  definition jsonb,
-  bpmn text
-);
-
-insert into proc_def (id, name, definition, bpmn)
-values (
-  'vacation_request_process', '휴가 신청 프로세스', '{"data":[{"name":"Name","type":"Text","description":"Namedescription"},{"name":"LeaveReason","type":"Text","description":"LeaveReasondescription"},{"name":"StartDate","type":"Date","description":"StartDatedescription"},{"name":"EndDate","type":"Date","description":"EndDatedescription"},{"name":"ManagerApproval","type":"Boolean","description":"ManagerApprovaldescription"},{"name":"HRNotification","type":"Boolean","description":"HRNotificationdescription"}],"roles":[{"name":"Employee","resolutionRule":"system"},{"name":"Manager","resolutionRule":"system"},{"name":"HR","resolutionRule":"system"}],"events":[{"id":"start_event","name":"start_event","role":"Employee","type":"StartEvent","description":"startevent"},{"id":"end_event","name":"end_event","role":"HR","type":"EndEvent","description":"endevent"}],"gateways":[],"sequences":[{"source":"start_event","target":"leave_request_activity","condition":""},{"source":"leave_request_activity","target":"manager_approval_activity","condition":""},{"source":"manager_approval_activity","target":"hr_notification_activity","condition":"ManagerApproval==true"},{"source":"hr_notification_activity","target":"end_event","condition":""}],"activities":[{"id":"leave_request_activity","name":"휴가신청서제출","role":"Employee","tool":"","type":"UserActivity","inputData":[{"argument":{"text":"이름"},"variable":{"name":"Name"},"direction":"IN"},{"argument":{"text":"휴가사유"},"variable":{"name":"LeaveReason"},"direction":"IN"},{"argument":{"text":"휴가시작일"},"variable":{"name":"StartDate"},"direction":"IN"},{"argument":{"text":"휴가복귀일"},"variable":{"name":"EndDate"},"direction":"IN"}],"outputData":[],"description":"휴가신청서제출description","instruction":"휴가신청서제출instruction"},{"id":"manager_approval_activity","name":"팀장승인","role":"Manager","tool":"","type":"UserActivity","inputData":[{"argument":{"text":"휴가승인여부"},"variable":{"name":"ManagerApproval"},"direction":"IN"}],"outputData":[],"description":"팀장승인description","instruction":"팀장승인instruction"},{"id":"hr_notification_activity","name":"인사팀통지","role":"HR","tool":"","type":"UserActivity","inputData":[{"argument":{"text":"휴가통지여부"},"variable":{"name":"HRNotification"},"direction":"IN"}],"outputData":[],"description":"인사팀통지description","instruction":"인사팀통지instruction"}],"description":"process.description","processDefinitionId":"vacation_request_process","processDefinitionName":"휴가신청프로세스"}', '<?xml version="1.0" encoding="UTF-8"?>
-<bpmn:definitions xmlns:xsi="http://www.w3.org/2001/XMLSchema-instance" xmlns:bpmn="http://www.omg.org/spec/BPMN/20100524/MODEL" xmlns:bpmndi="http://www.omg.org/spec/BPMN/20100524/DI" xmlns:uengine="http://uengine" xmlns:dc="http://www.omg.org/spec/DD/20100524/DC" id="Definitions_vacation_request_process" targetNamespace="http://bpmn.io/schema/bpmn" exporter="Custom BPMN Modeler" exporterVersion="1.0">
-  <bpmn:collaboration id="Collaboration_1">
-    <bpmn:participant id="Participant" name="Participant" processRef="vacation_request_process" />
-  </bpmn:collaboration>
-  <bpmn:process id="vacation_request_process" isExecutable="true">
-    <bpmn:extensionElements>
-      <uengine:properties>
-        <uengine:variable name="Name" type="Text" />
-        <uengine:variable name="LeaveReason" type="Text" />
-        <uengine:variable name="StartDate" type="Date" />
-        <uengine:variable name="EndDate" type="Date" />
-        <uengine:variable name="ManagerApproval" type="Boolean" />
-        <uengine:variable name="HRNotification" type="Boolean" />
-      </uengine:properties>
-    </bpmn:extensionElements>
-    <bpmn:laneSet id="LaneSet_1">
-      <bpmn:lane id="Lane_0" name="Employee">
-        <bpmn:flowNodeRef>leave_request_activity</bpmn:flowNodeRef>
-      </bpmn:lane>
-      <bpmn:lane id="Lane_1" name="Manager">
-        <bpmn:flowNodeRef>manager_approval_activity</bpmn:flowNodeRef>
-      </bpmn:lane>
-      <bpmn:lane id="Lane_2" name="HR">
-        <bpmn:flowNodeRef>hr_notification_activity</bpmn:flowNodeRef>
-      </bpmn:lane>
-    </bpmn:laneSet>
-    <bpmn:sequenceFlow id="SequenceFlow_start_event_leave_request_activity" name="" sourceRef="start_event" targetRef="leave_request_activity">
-      <bpmn:extensionElements>
-        <uengine:properties>
-          <uengine:json>{"condition":""}</uengine:json>
-        </uengine:properties>
-      </bpmn:extensionElements>
-    </bpmn:sequenceFlow>
-    <bpmn:sequenceFlow id="SequenceFlow_leave_request_activity_manager_approval_activity" name="" sourceRef="leave_request_activity" targetRef="manager_approval_activity">
-      <bpmn:extensionElements>
-        <uengine:properties>
-          <uengine:json>{"condition":""}</uengine:json>
-        </uengine:properties>
-      </bpmn:extensionElements>
-    </bpmn:sequenceFlow>
-    <bpmn:sequenceFlow id="SequenceFlow_manager_approval_activity_hr_notification_activity" name="" sourceRef="manager_approval_activity" targetRef="hr_notification_activity">
-      <bpmn:extensionElements>
-        <uengine:properties>
-          <uengine:json>{"condition":"ManagerApproval == true"}</uengine:json>
-        </uengine:properties>
-      </bpmn:extensionElements>
-    </bpmn:sequenceFlow>
-    <bpmn:sequenceFlow id="SequenceFlow_hr_notification_activity_end_event" name="" sourceRef="hr_notification_activity" targetRef="end_event">
-      <bpmn:extensionElements>
-        <uengine:properties>
-          <uengine:json>{"condition":""}</uengine:json>
-        </uengine:properties>
-      </bpmn:extensionElements>
-    </bpmn:sequenceFlow>
-    <bpmn:startEvent id="start_event" name="Start Event" />
-    <bpmn:endEvent id="end_event" name="End Event" />
-    <bpmn:userTask id="leave_request_activity" name="휴가 신청서 제출" $type="bpmn:UserTask">
-      <bpmn:extensionElements>
-        <uengine:properties>
-          <uengine:json>{"parameters":[{"argument":{"text":"이름"},"variable":{"name":"Name"},"direction":"IN"},{"argument":{"text":"휴가 사유"},"variable":{"name":"LeaveReason"},"direction":"IN"},{"argument":{"text":"휴가 시작일"},"variable":{"name":"StartDate"},"direction":"IN"},{"argument":{"text":"휴가 복귀일"},"variable":{"name":"EndDate"},"direction":"IN"}]}</uengine:json>
-        </uengine:properties>
-      </bpmn:extensionElements>
-      <bpmn:incoming>SequenceFlow_start_event_leave_request_activity</bpmn:incoming>
-      <bpmn:outgoing>SequenceFlow_leave_request_activity_manager_approval_activity</bpmn:outgoing>
-    </bpmn:userTask>
-    <bpmn:userTask id="manager_approval_activity" name="팀장 승인" $type="bpmn:UserTask">
-      <bpmn:extensionElements>
-        <uengine:properties>
-          <uengine:json>{"parameters":[{"argument":{"text":"휴가 승인 여부"},"variable":{"name":"ManagerApproval"},"direction":"IN"}]}</uengine:json>
-        </uengine:properties>
-      </bpmn:extensionElements>
-      <bpmn:incoming>SequenceFlow_leave_request_activity_manager_approval_activity</bpmn:incoming>
-      <bpmn:outgoing>SequenceFlow_manager_approval_activity_hr_notification_activity</bpmn:outgoing>
-    </bpmn:userTask>
-    <bpmn:userTask id="hr_notification_activity" name="인사팀 통지" $type="bpmn:UserTask">
-      <bpmn:extensionElements>
-        <uengine:properties>
-          <uengine:json>{"parameters":[{"argument":{"text":"휴가 통지 여부"},"variable":{"name":"HRNotification"},"direction":"IN"}]}</uengine:json>
-        </uengine:properties>
-      </bpmn:extensionElements>
-      <bpmn:incoming>SequenceFlow_manager_approval_activity_hr_notification_activity</bpmn:incoming>
-      <bpmn:outgoing>SequenceFlow_hr_notification_activity_end_event</bpmn:outgoing>
-    </bpmn:userTask>
-  </bpmn:process>
-  <bpmndi:BPMNDiagram id="BPMNDiagram_1">
-    <bpmndi:BPMNPlane id="BPMNPlane_1" bpmnElement="Collaboration_1">
-      <bpmndi:BPMNShape id="Participant_1" bpmnElement="Participant">
-        <dc:Bounds x="70" y="100" width="780" height="300" />
-      </bpmndi:BPMNShape>
-      <bpmndi:BPMNShape id="BPMNShape_2" bpmnElement="Lane_2" isHorizontal="true">
-        <dc:Bounds x="100" y="300" width="750" height="100" />
-      </bpmndi:BPMNShape>
-      <bpmndi:BPMNShape id="BPMNShape_1" bpmnElement="Lane_1" isHorizontal="true">
-        <dc:Bounds x="100" y="200" width="750" height="100" />
-      </bpmndi:BPMNShape>
-      <bpmndi:BPMNShape id="BPMNShape_0" bpmnElement="Lane_0" isHorizontal="true">
-        <dc:Bounds x="100" y="100" width="750" height="100" />
-      </bpmndi:BPMNShape>
-      <bpmndi:BPMNShape id="Shape_start_event" bpmnElement="start_event">
-        <dc:Bounds x="160" y="133" width="34" height="34" />
-        <bpmndi:BPMNLabel>
-          <dc:Bounds x="145" y="173" width="64" height="14" />
-        </bpmndi:BPMNLabel>
-      </bpmndi:BPMNShape>
-      <bpmndi:BPMNShape id="Shape_end_event" bpmnElement="end_event">
-        <dc:Bounds x="750" y="333" width="34" height="34" />
-        <bpmndi:BPMNLabel>
-          <dc:Bounds x="735" y="373" width="64" height="14" />
-        </bpmndi:BPMNLabel>
-      </bpmndi:BPMNShape>
-      <bpmndi:BPMNShape id="BPMNShape_leave_request_activity" bpmnElement="leave_request_activity">
-        <dc:Bounds x="240" y="110" width="100" height="80" />
-        <bpmndi:BPMNLabel />
-      </bpmndi:BPMNShape>
-      <bpmndi:BPMNShape id="BPMNShape_manager_approval_activity" bpmnElement="manager_approval_activity">
-        <dc:Bounds x="400" y="210" width="100" height="80" />
-        <bpmndi:BPMNLabel />
-      </bpmndi:BPMNShape>
-      <bpmndi:BPMNShape id="BPMNShape_hr_notification_activity" bpmnElement="hr_notification_activity">
-        <dc:Bounds x="560" y="310" width="100" height="80" />
-        <bpmndi:BPMNLabel />
-      </bpmndi:BPMNShape>
-      <bpmndi:BPMNEdge id="BPMNEdge_start_event_leave_request_activity" bpmnElement="SequenceFlow_start_event_leave_request_activity">
-        <di:waypoint xmlns:di="http://www.omg.org/spec/DD/20100524/DI" x="194" y="150" />
-        <di:waypoint xmlns:di="http://www.omg.org/spec/DD/20100524/DI" x="240" y="150" />
-      </bpmndi:BPMNEdge>
-      <bpmndi:BPMNEdge id="BPMNEdge_leave_request_activity_manager_approval_activity" bpmnElement="SequenceFlow_leave_request_activity_manager_approval_activity">
-        <di:waypoint xmlns:di="http://www.omg.org/spec/DD/20100524/DI" x="340" y="150" />
-        <di:waypoint xmlns:di="http://www.omg.org/spec/DD/20100524/DI" x="365" y="150" />
-        <di:waypoint xmlns:di="http://www.omg.org/spec/DD/20100524/DI" x="365" y="250" />
-        <di:waypoint xmlns:di="http://www.omg.org/spec/DD/20100524/DI" x="400" y="250" />
-        <di:waypoint xmlns:di="http://www.omg.org/spec/DD/20100524/DI" x="400" y="250" />
-      </bpmndi:BPMNEdge>
-      <bpmndi:BPMNEdge id="BPMNEdge_manager_approval_activity_hr_notification_activity" bpmnElement="SequenceFlow_manager_approval_activity_hr_notification_activity">
-        <di:waypoint xmlns:di="http://www.omg.org/spec/DD/20100524/DI" x="500" y="250" />
-        <di:waypoint xmlns:di="http://www.omg.org/spec/DD/20100524/DI" x="525" y="250" />
-        <di:waypoint xmlns:di="http://www.omg.org/spec/DD/20100524/DI" x="525" y="350" />
-        <di:waypoint xmlns:di="http://www.omg.org/spec/DD/20100524/DI" x="560" y="350" />
-        <di:waypoint xmlns:di="http://www.omg.org/spec/DD/20100524/DI" x="560" y="350" />
-      </bpmndi:BPMNEdge>
-      <bpmndi:BPMNEdge id="BPMNEdge_hr_notification_activity_end_event" bpmnElement="SequenceFlow_hr_notification_activity_end_event">
-        <di:waypoint xmlns:di="http://www.omg.org/spec/DD/20100524/DI" x="660" y="350" />
-        <di:waypoint xmlns:di="http://www.omg.org/spec/DD/20100524/DI" x="750" y="350" />
-      </bpmndi:BPMNEdge>
-    </bpmndi:BPMNPlane>
-  </bpmndi:BPMNDiagram>
-</bpmn:definitions>
-');
-
-ALTER TABLE proc_def ENABLE ROW LEVEL SECURITY;
-
-CREATE POLICY "Enable insert for authenticated users only" ON "public"."proc_def"
-AS PERMISSIVE FOR INSERT
-TO authenticated
-WITH CHECK ((EXISTS ( SELECT 1 FROM users WHERE ((users.id = auth.uid()) AND (users.is_admin = true)))));
-
-CREATE POLICY "Enable read access for all users" ON "public"."proc_def"
-AS PERMISSIVE FOR SELECT
-TO public
-USING (true);
-
-drop table if exists proc_inst CASCADE;
-create table
-  public.proc_inst (
-    id text not null,
-    name text null,
-    user_ids text[] null,
-    agent_messages jsonb null,
-    status text null,
-    variables_data text null,
-    constraint proc_inst_pkey primary key (id)
-  ) tablespace pg_default;
-
-drop table if exists public.chats CASCADE;
-create table public.chats (
-    uuid text not null,
-    id text not null,
-    messages jsonb null,
-    constraint chats_pkey primary key (uuid)
-) tablespace pg_default;
-
-drop table if exists public.calendar CASCADE;
-create table public.calendar (
-  uid text not null,
-  data jsonb null,
-  constraint calendar_pkey primary key (uid)
-) tablespace pg_default;
-
-drop table if exists public.chat_rooms CASCADE;
-create table public.chat_rooms (
-  id text not null,
-  participants jsonb not null,
-  message jsonb null,
-  name text null,
-  constraint chat_rooms_pkey primary key (id)
-) tablespace pg_default;
-
-create view
-  public.chat_room_chats as
-select
-  cr.id,
-  cr.name,
-  cr.participants,
-  c.uuid,
-  c.messages
-from
-  chat_rooms cr
-  join chats c on cr.id = c.id;
-
-drop table if exists public.proc_def_arcv CASCADE;
-create table
-  public.proc_def_arcv (
-    arcv_id text not null,
-    proc_def_id text not null,
-    version text not null,
-    snapshot text null,
-    "timeStamp" timestamp without time zone null default current_timestamp,
-    diff text null,
-    message text null,
-    constraint proc_def_arcv_pkey primary key (arcv_id)
-  ) tablespace pg_default;
-
-drop table if exists public.lock CASCADE;
-create table
-  public.lock (
-    id text not null,
-    user_id text null,
-    constraint lock_pkey primary key (id)
-  ) tablespace pg_default;
-
-drop table if exists form_def CASCADE;
-create table form_def (
-  id text primary key,
-  html text not null
-) tablespace pg_default;
-"""
-
-=======
         # Load SQL from file
         sql_query = load_sql_from_file('sql.txt')
         
->>>>>>> eef86ad9
         cursor.execute(sql_query)
         connection.commit()
         
